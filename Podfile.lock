--- conflicted
+++ resolved
@@ -1,9 +1,9 @@
 PODS:
-  - GRDB.swift (6.15.1):
-    - GRDB.swift/standard (= 6.15.1)
-  - GRDB.swift/standard (6.15.1)
+  - GRDB.swift (6.14.0):
+    - GRDB.swift/standard (= 6.14.0)
+  - GRDB.swift/standard (6.14.0)
   - ReachabilitySwift (5.0.0)
-  - SwiftProtobuf (1.22.0)
+  - SwiftProtobuf (1.21.0)
 
 DEPENDENCIES:
   - GRDB.swift (~> 6.7)
@@ -13,18 +13,15 @@
 SPEC REPOS:
   https://github.com/CocoaPods/Specs.git:
     - GRDB.swift
+  trunk:
     - ReachabilitySwift
     - SwiftProtobuf
 
 SPEC CHECKSUMS:
-  GRDB.swift: a6b7e9900aa300d0cbf1f1c5f47b8f32ae51e30c
+  GRDB.swift: d31072a99e8d3d9f5410f1a938018ccb51b881e2
   ReachabilitySwift: 985039c6f7b23a1da463388634119492ff86c825
-  SwiftProtobuf: 40bd808372cb8706108f22d28f8ab4a6b9bc6989
+  SwiftProtobuf: afced68785854575756db965e9da52bbf3dc45e7
 
 PODFILE CHECKSUM: 28df61d109c39095542ef9ba231ed7553fd147a7
 
-<<<<<<< HEAD
-COCOAPODS: 1.14.2
-=======
-COCOAPODS: 1.12.1
->>>>>>> fd98f3aa
+COCOAPODS: 1.14.2