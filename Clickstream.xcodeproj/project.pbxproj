--- conflicted
+++ resolved
@@ -252,12 +252,6 @@
 /* End PBXCopyFilesBuildPhase section */
 
 /* Begin PBXFileReference section */
-<<<<<<< HEAD
-		0B5A1B07D95778A6419E5CCB /* Pods-ClickstreamTests.integration.xcconfig */ = {isa = PBXFileReference; includeInIndex = 1; lastKnownFileType = text.xcconfig; name = "Pods-ClickstreamTests.integration.xcconfig"; path = "Target Support Files/Pods-ClickstreamTests/Pods-ClickstreamTests.integration.xcconfig"; sourceTree = "<group>"; };
-		31E8D253A6AA418EC80DADE3 /* Pods-ClickstreamTests.release.xcconfig */ = {isa = PBXFileReference; includeInIndex = 1; lastKnownFileType = text.xcconfig; name = "Pods-ClickstreamTests.release.xcconfig"; path = "Target Support Files/Pods-ClickstreamTests/Pods-ClickstreamTests.release.xcconfig"; sourceTree = "<group>"; };
-		40BB6FB02FC3439819A2DE89 /* Pods-Clickstream.production.xcconfig */ = {isa = PBXFileReference; includeInIndex = 1; lastKnownFileType = text.xcconfig; name = "Pods-Clickstream.production.xcconfig"; path = "Target Support Files/Pods-Clickstream/Pods-Clickstream.production.xcconfig"; sourceTree = "<group>"; };
-		460F9F8AB43AE7C4459CF373 /* Pods-Clickstream.release.xcconfig */ = {isa = PBXFileReference; includeInIndex = 1; lastKnownFileType = text.xcconfig; name = "Pods-Clickstream.release.xcconfig"; path = "Target Support Files/Pods-Clickstream/Pods-Clickstream.release.xcconfig"; sourceTree = "<group>"; };
-=======
 		04252D67FB0278299E2FDC30 /* Pods-Clickstream.alpha.xcconfig */ = {isa = PBXFileReference; includeInIndex = 1; lastKnownFileType = text.xcconfig; name = "Pods-Clickstream.alpha.xcconfig"; path = "Target Support Files/Pods-Clickstream/Pods-Clickstream.alpha.xcconfig"; sourceTree = "<group>"; };
 		0AA3C834AAFEDB8835179BF7 /* Pods-Clickstream.production.xcconfig */ = {isa = PBXFileReference; includeInIndex = 1; lastKnownFileType = text.xcconfig; name = "Pods-Clickstream.production.xcconfig"; path = "Target Support Files/Pods-Clickstream/Pods-Clickstream.production.xcconfig"; sourceTree = "<group>"; };
 		14C57E0428553930EACEE79D /* Pods-ClickstreamTests.release.xcconfig */ = {isa = PBXFileReference; includeInIndex = 1; lastKnownFileType = text.xcconfig; name = "Pods-ClickstreamTests.release.xcconfig"; path = "Target Support Files/Pods-ClickstreamTests/Pods-ClickstreamTests.release.xcconfig"; sourceTree = "<group>"; };
@@ -265,7 +259,6 @@
 		5BC5D97C095B9D0054EC400D /* libPods-Clickstream.a */ = {isa = PBXFileReference; explicitFileType = archive.ar; includeInIndex = 0; path = "libPods-Clickstream.a"; sourceTree = BUILT_PRODUCTS_DIR; };
 		5C9335AA157B6E707D7E99E8 /* Pods-Clickstream.integration.xcconfig */ = {isa = PBXFileReference; includeInIndex = 1; lastKnownFileType = text.xcconfig; name = "Pods-Clickstream.integration.xcconfig"; path = "Target Support Files/Pods-Clickstream/Pods-Clickstream.integration.xcconfig"; sourceTree = "<group>"; };
 		6471E3E992919BA25A347CE4 /* Pods-ClickstreamTests.integration.xcconfig */ = {isa = PBXFileReference; includeInIndex = 1; lastKnownFileType = text.xcconfig; name = "Pods-ClickstreamTests.integration.xcconfig"; path = "Target Support Files/Pods-ClickstreamTests/Pods-ClickstreamTests.integration.xcconfig"; sourceTree = "<group>"; };
->>>>>>> 50852537
 		681EAB3E248972E6003AB41A /* EventBatchProcessorTests.swift */ = {isa = PBXFileReference; lastKnownFileType = sourcecode.swift; name = EventBatchProcessorTests.swift; path = ClickStreamTests/EventSchedulerTests/EventBatchProcessorTests.swift; sourceTree = SOURCE_ROOT; };
 		681EAB4024897822003AB41A /* AppStateNotifierMock.swift */ = {isa = PBXFileReference; lastKnownFileType = sourcecode.swift; path = AppStateNotifierMock.swift; sourceTree = "<group>"; };
 		68316328260CB2690095DBCA /* BatchSizeRegulatorMock.swift */ = {isa = PBXFileReference; lastKnownFileType = sourcecode.swift; path = BatchSizeRegulatorMock.swift; sourceTree = "<group>"; };
@@ -282,14 +275,7 @@
 		68E7BD86246028CF0072549A /* SocketHandlerMock.swift */ = {isa = PBXFileReference; lastKnownFileType = sourcecode.swift; path = SocketHandlerMock.swift; sourceTree = "<group>"; };
 		68E7BD89246034F90072549A /* NetworkServiceTests.swift */ = {isa = PBXFileReference; lastKnownFileType = sourcecode.swift; path = NetworkServiceTests.swift; sourceTree = "<group>"; };
 		68E7BD8B246184310072549A /* NetworkBuilderTests.swift */ = {isa = PBXFileReference; lastKnownFileType = sourcecode.swift; path = NetworkBuilderTests.swift; sourceTree = "<group>"; };
-<<<<<<< HEAD
-		7282CB7D410BCA0090F3FD1C /* Pods-Clickstream.debug.xcconfig */ = {isa = PBXFileReference; includeInIndex = 1; lastKnownFileType = text.xcconfig; name = "Pods-Clickstream.debug.xcconfig"; path = "Target Support Files/Pods-Clickstream/Pods-Clickstream.debug.xcconfig"; sourceTree = "<group>"; };
-		8840BF54C358B8264F35000A /* Pods-Clickstream.alpha.xcconfig */ = {isa = PBXFileReference; includeInIndex = 1; lastKnownFileType = text.xcconfig; name = "Pods-Clickstream.alpha.xcconfig"; path = "Target Support Files/Pods-Clickstream/Pods-Clickstream.alpha.xcconfig"; sourceTree = "<group>"; };
-		891A279414EADE779BB0B132 /* Pods-ClickstreamTests.production.xcconfig */ = {isa = PBXFileReference; includeInIndex = 1; lastKnownFileType = text.xcconfig; name = "Pods-ClickstreamTests.production.xcconfig"; path = "Target Support Files/Pods-ClickstreamTests/Pods-ClickstreamTests.production.xcconfig"; sourceTree = "<group>"; };
-		8B458AE3AF2EDBE66B51D6A1 /* Pods-ClickstreamTests.alpha.xcconfig */ = {isa = PBXFileReference; includeInIndex = 1; lastKnownFileType = text.xcconfig; name = "Pods-ClickstreamTests.alpha.xcconfig"; path = "Target Support Files/Pods-ClickstreamTests/Pods-ClickstreamTests.alpha.xcconfig"; sourceTree = "<group>"; };
-=======
 		696B576506B4C1E20CE8B908 /* Pods-ClickstreamTests.production.xcconfig */ = {isa = PBXFileReference; includeInIndex = 1; lastKnownFileType = text.xcconfig; name = "Pods-ClickstreamTests.production.xcconfig"; path = "Target Support Files/Pods-ClickstreamTests/Pods-ClickstreamTests.production.xcconfig"; sourceTree = "<group>"; };
->>>>>>> 50852537
 		9A6AEC9B2A43835A000A1D1D /* MockConstants.swift */ = {isa = PBXFileReference; lastKnownFileType = sourcecode.swift; path = MockConstants.swift; sourceTree = "<group>"; };
 		9AA23CF524A33B4C001BE490 /* EventProcessorTest.swift */ = {isa = PBXFileReference; lastKnownFileType = sourcecode.swift; path = EventProcessorTest.swift; sourceTree = "<group>"; };
 		9AA23CFA24A5978B001BE490 /* EventTests.swift */ = {isa = PBXFileReference; lastKnownFileType = sourcecode.swift; path = EventTests.swift; sourceTree = "<group>"; };
@@ -398,16 +384,9 @@
 		BD8AF5E7287ED1CB002DD402 /* EventProcessorDependencies.swift */ = {isa = PBXFileReference; fileEncoding = 4; lastKnownFileType = sourcecode.swift; path = EventProcessorDependencies.swift; sourceTree = "<group>"; };
 		BDDC872129E6AF580024ED8C /* FileManagerOverride.swift */ = {isa = PBXFileReference; lastKnownFileType = sourcecode.swift; path = FileManagerOverride.swift; sourceTree = "<group>"; };
 		BDDC873529E7D6AC0024ED8C /* EteExperiment.pb.swift */ = {isa = PBXFileReference; lastKnownFileType = sourcecode.swift; path = EteExperiment.pb.swift; sourceTree = "<group>"; };
-<<<<<<< HEAD
-		C079BA42E3CC787696935EE7 /* Pods-ClickstreamTests.debug.xcconfig */ = {isa = PBXFileReference; includeInIndex = 1; lastKnownFileType = text.xcconfig; name = "Pods-ClickstreamTests.debug.xcconfig"; path = "Target Support Files/Pods-ClickstreamTests/Pods-ClickstreamTests.debug.xcconfig"; sourceTree = "<group>"; };
-		C92E3E094339437382E6B269 /* libPods-Clickstream.a */ = {isa = PBXFileReference; explicitFileType = archive.ar; includeInIndex = 0; path = "libPods-Clickstream.a"; sourceTree = BUILT_PRODUCTS_DIR; };
-		DCD2A36A14B53616108A9EA8 /* Pods-Clickstream.integration.xcconfig */ = {isa = PBXFileReference; includeInIndex = 1; lastKnownFileType = text.xcconfig; name = "Pods-Clickstream.integration.xcconfig"; path = "Target Support Files/Pods-Clickstream/Pods-Clickstream.integration.xcconfig"; sourceTree = "<group>"; };
-		FEC9E6BADB7B135C83F3F43D /* libPods-ClickstreamTests.a */ = {isa = PBXFileReference; explicitFileType = archive.ar; includeInIndex = 0; path = "libPods-ClickstreamTests.a"; sourceTree = BUILT_PRODUCTS_DIR; };
-=======
 		C5A50D5EEE74EC5CE6F31417 /* libPods-ClickstreamTests.a */ = {isa = PBXFileReference; explicitFileType = archive.ar; includeInIndex = 0; path = "libPods-ClickstreamTests.a"; sourceTree = BUILT_PRODUCTS_DIR; };
 		DE0C4C478AC0C0E88C390867 /* Pods-Clickstream.release.xcconfig */ = {isa = PBXFileReference; includeInIndex = 1; lastKnownFileType = text.xcconfig; name = "Pods-Clickstream.release.xcconfig"; path = "Target Support Files/Pods-Clickstream/Pods-Clickstream.release.xcconfig"; sourceTree = "<group>"; };
 		EE645A32C97AE1ED64CCC01D /* Pods-ClickstreamTests.debug.xcconfig */ = {isa = PBXFileReference; includeInIndex = 1; lastKnownFileType = text.xcconfig; name = "Pods-ClickstreamTests.debug.xcconfig"; path = "Target Support Files/Pods-ClickstreamTests/Pods-ClickstreamTests.debug.xcconfig"; sourceTree = "<group>"; };
->>>>>>> 50852537
 /* End PBXFileReference section */
 
 /* Begin PBXFrameworksBuildPhase section */
@@ -415,11 +394,7 @@
 			isa = PBXFrameworksBuildPhase;
 			buildActionMask = 2147483647;
 			files = (
-<<<<<<< HEAD
-				B8219E25486909930C78E57E /* libPods-Clickstream.a in Frameworks */,
-=======
 				776FB180FBCCF6F1083C8F0C /* libPods-Clickstream.a in Frameworks */,
->>>>>>> 50852537
 			);
 			runOnlyForDeploymentPostprocessing = 0;
 		};
@@ -428,11 +403,7 @@
 			buildActionMask = 2147483647;
 			files = (
 				68E7BD202456E6F10072549A /* libClickstream.a in Frameworks */,
-<<<<<<< HEAD
-				A05E553E045C0919E173BA51 /* libPods-ClickstreamTests.a in Frameworks */,
-=======
 				429F57EB05B7B9767E4FBEB8 /* libPods-ClickstreamTests.a in Frameworks */,
->>>>>>> 50852537
 			);
 			runOnlyForDeploymentPostprocessing = 0;
 		};
@@ -442,18 +413,6 @@
 		2E71FBE7FAE66AF83A297BB5 /* Pods */ = {
 			isa = PBXGroup;
 			children = (
-<<<<<<< HEAD
-				7282CB7D410BCA0090F3FD1C /* Pods-Clickstream.debug.xcconfig */,
-				DCD2A36A14B53616108A9EA8 /* Pods-Clickstream.integration.xcconfig */,
-				460F9F8AB43AE7C4459CF373 /* Pods-Clickstream.release.xcconfig */,
-				8840BF54C358B8264F35000A /* Pods-Clickstream.alpha.xcconfig */,
-				40BB6FB02FC3439819A2DE89 /* Pods-Clickstream.production.xcconfig */,
-				C079BA42E3CC787696935EE7 /* Pods-ClickstreamTests.debug.xcconfig */,
-				0B5A1B07D95778A6419E5CCB /* Pods-ClickstreamTests.integration.xcconfig */,
-				31E8D253A6AA418EC80DADE3 /* Pods-ClickstreamTests.release.xcconfig */,
-				8B458AE3AF2EDBE66B51D6A1 /* Pods-ClickstreamTests.alpha.xcconfig */,
-				891A279414EADE779BB0B132 /* Pods-ClickstreamTests.production.xcconfig */,
-=======
 				AF29B3EF8D5B71798729864E /* Pods-Clickstream.debug.xcconfig */,
 				5C9335AA157B6E707D7E99E8 /* Pods-Clickstream.integration.xcconfig */,
 				DE0C4C478AC0C0E88C390867 /* Pods-Clickstream.release.xcconfig */,
@@ -464,7 +423,6 @@
 				14C57E0428553930EACEE79D /* Pods-ClickstreamTests.release.xcconfig */,
 				37E2225185EEF760D774E0AE /* Pods-ClickstreamTests.alpha.xcconfig */,
 				696B576506B4C1E20CE8B908 /* Pods-ClickstreamTests.production.xcconfig */,
->>>>>>> 50852537
 			);
 			path = Pods;
 			sourceTree = "<group>";
@@ -495,11 +453,7 @@
 				68E7BAE0244F08C00072549A /* Products */,
 				2E71FBE7FAE66AF83A297BB5 /* Pods */,
 				9AAFBB13247CBA15009BFDFB /* Recovered References */,
-<<<<<<< HEAD
-				F79786C0670697AED16D66CD /* Frameworks */,
-=======
 				B80782C0E50280B49B2F256C /* Frameworks */,
->>>>>>> 50852537
 			);
 			sourceTree = "<group>";
 		};
@@ -1237,11 +1191,7 @@
 			isa = PBXNativeTarget;
 			buildConfigurationList = 68E7BAE6244F08C00072549A /* Build configuration list for PBXNativeTarget "Clickstream" */;
 			buildPhases = (
-<<<<<<< HEAD
-				6D438E80D266071CB140E900 /* [CP] Check Pods Manifest.lock */,
-=======
 				633B9DF0D1E344ED850A89EF /* [CP] Check Pods Manifest.lock */,
->>>>>>> 50852537
 				68E7BADB244F08C00072549A /* Sources */,
 				68E7BADC244F08C00072549A /* Frameworks */,
 				68E7BADD244F08C00072549A /* CopyFiles */,
@@ -1261,11 +1211,7 @@
 			isa = PBXNativeTarget;
 			buildConfigurationList = 68E7BD232456E6F10072549A /* Build configuration list for PBXNativeTarget "ClickstreamTests" */;
 			buildPhases = (
-<<<<<<< HEAD
-				DF8500E4E2BB9BBE475E934C /* [CP] Check Pods Manifest.lock */,
-=======
 				28C5F968600D64A4CCE3C51C /* [CP] Check Pods Manifest.lock */,
->>>>>>> 50852537
 				68E7BD172456E6F10072549A /* Sources */,
 				68E7BD182456E6F10072549A /* Frameworks */,
 				68E7BD192456E6F10072549A /* Resources */,
@@ -1801,11 +1747,7 @@
 		};
 		68E7BAE7244F08C00072549A /* Debug */ = {
 			isa = XCBuildConfiguration;
-<<<<<<< HEAD
-			baseConfigurationReference = 7282CB7D410BCA0090F3FD1C /* Pods-Clickstream.debug.xcconfig */;
-=======
 			baseConfigurationReference = AF29B3EF8D5B71798729864E /* Pods-Clickstream.debug.xcconfig */;
->>>>>>> 50852537
 			buildSettings = {
 				CODE_SIGN_STYLE = Automatic;
 				OTHER_LDFLAGS = "-ObjC";
@@ -1819,11 +1761,7 @@
 		};
 		68E7BAE8244F08C00072549A /* Release */ = {
 			isa = XCBuildConfiguration;
-<<<<<<< HEAD
-			baseConfigurationReference = 460F9F8AB43AE7C4459CF373 /* Pods-Clickstream.release.xcconfig */;
-=======
 			baseConfigurationReference = DE0C4C478AC0C0E88C390867 /* Pods-Clickstream.release.xcconfig */;
->>>>>>> 50852537
 			buildSettings = {
 				CODE_SIGN_STYLE = Automatic;
 				OTHER_LDFLAGS = "-ObjC";
@@ -1897,11 +1835,7 @@
 		};
 		68E7BB15245062B50072549A /* Integration */ = {
 			isa = XCBuildConfiguration;
-<<<<<<< HEAD
-			baseConfigurationReference = DCD2A36A14B53616108A9EA8 /* Pods-Clickstream.integration.xcconfig */;
-=======
 			baseConfigurationReference = 5C9335AA157B6E707D7E99E8 /* Pods-Clickstream.integration.xcconfig */;
->>>>>>> 50852537
 			buildSettings = {
 				CODE_SIGN_STYLE = Automatic;
 				ONLY_ACTIVE_ARCH = NO;
@@ -1971,11 +1905,7 @@
 		};
 		68E7BB17245062C80072549A /* Production */ = {
 			isa = XCBuildConfiguration;
-<<<<<<< HEAD
-			baseConfigurationReference = 40BB6FB02FC3439819A2DE89 /* Pods-Clickstream.production.xcconfig */;
-=======
 			baseConfigurationReference = 0AA3C834AAFEDB8835179BF7 /* Pods-Clickstream.production.xcconfig */;
->>>>>>> 50852537
 			buildSettings = {
 				CODE_SIGN_STYLE = Automatic;
 				OTHER_LDFLAGS = "-ObjC";
@@ -2045,11 +1975,7 @@
 		};
 		68E7BB19245062D20072549A /* Alpha */ = {
 			isa = XCBuildConfiguration;
-<<<<<<< HEAD
-			baseConfigurationReference = 8840BF54C358B8264F35000A /* Pods-Clickstream.alpha.xcconfig */;
-=======
 			baseConfigurationReference = 04252D67FB0278299E2FDC30 /* Pods-Clickstream.alpha.xcconfig */;
->>>>>>> 50852537
 			buildSettings = {
 				CODE_SIGN_STYLE = Automatic;
 				OTHER_LDFLAGS = "-ObjC";
@@ -2063,11 +1989,7 @@
 		};
 		68E7BD242456E6F10072549A /* Debug */ = {
 			isa = XCBuildConfiguration;
-<<<<<<< HEAD
-			baseConfigurationReference = C079BA42E3CC787696935EE7 /* Pods-ClickstreamTests.debug.xcconfig */;
-=======
 			baseConfigurationReference = EE645A32C97AE1ED64CCC01D /* Pods-ClickstreamTests.debug.xcconfig */;
->>>>>>> 50852537
 			buildSettings = {
 				ALWAYS_EMBED_SWIFT_STANDARD_LIBRARIES = YES;
 				CODE_SIGN_STYLE = Manual;
@@ -2090,11 +2012,7 @@
 		};
 		68E7BD252456E6F10072549A /* Integration */ = {
 			isa = XCBuildConfiguration;
-<<<<<<< HEAD
-			baseConfigurationReference = 0B5A1B07D95778A6419E5CCB /* Pods-ClickstreamTests.integration.xcconfig */;
-=======
 			baseConfigurationReference = 6471E3E992919BA25A347CE4 /* Pods-ClickstreamTests.integration.xcconfig */;
->>>>>>> 50852537
 			buildSettings = {
 				ALWAYS_EMBED_SWIFT_STANDARD_LIBRARIES = YES;
 				CODE_SIGN_STYLE = Manual;
@@ -2117,11 +2035,7 @@
 		};
 		68E7BD262456E6F10072549A /* Release */ = {
 			isa = XCBuildConfiguration;
-<<<<<<< HEAD
-			baseConfigurationReference = 31E8D253A6AA418EC80DADE3 /* Pods-ClickstreamTests.release.xcconfig */;
-=======
 			baseConfigurationReference = 14C57E0428553930EACEE79D /* Pods-ClickstreamTests.release.xcconfig */;
->>>>>>> 50852537
 			buildSettings = {
 				ALWAYS_EMBED_SWIFT_STANDARD_LIBRARIES = YES;
 				CODE_SIGN_STYLE = Manual;
@@ -2144,11 +2058,7 @@
 		};
 		68E7BD272456E6F10072549A /* Alpha */ = {
 			isa = XCBuildConfiguration;
-<<<<<<< HEAD
-			baseConfigurationReference = 8B458AE3AF2EDBE66B51D6A1 /* Pods-ClickstreamTests.alpha.xcconfig */;
-=======
 			baseConfigurationReference = 37E2225185EEF760D774E0AE /* Pods-ClickstreamTests.alpha.xcconfig */;
->>>>>>> 50852537
 			buildSettings = {
 				ALWAYS_EMBED_SWIFT_STANDARD_LIBRARIES = YES;
 				CODE_SIGN_STYLE = Manual;
@@ -2171,11 +2081,7 @@
 		};
 		68E7BD282456E6F10072549A /* Production */ = {
 			isa = XCBuildConfiguration;
-<<<<<<< HEAD
-			baseConfigurationReference = 891A279414EADE779BB0B132 /* Pods-ClickstreamTests.production.xcconfig */;
-=======
 			baseConfigurationReference = 696B576506B4C1E20CE8B908 /* Pods-ClickstreamTests.production.xcconfig */;
->>>>>>> 50852537
 			buildSettings = {
 				ALWAYS_EMBED_SWIFT_STANDARD_LIBRARIES = YES;
 				CODE_SIGN_STYLE = Manual;
