// !$*UTF8*$!
{
	archiveVersion = 1;
	classes = {
	};
	objectVersion = 50;
	objects = {

/* Begin PBXBuildFile section */
		681EAB4124897822003AB41A /* AppStateNotifierMock.swift in Sources */ = {isa = PBXBuildFile; fileRef = 681EAB4024897822003AB41A /* AppStateNotifierMock.swift */; };
		68316329260CB2690095DBCA /* BatchSizeRegulatorMock.swift in Sources */ = {isa = PBXBuildFile; fileRef = 68316328260CB2690095DBCA /* BatchSizeRegulatorMock.swift */; };
		68316339260DC7D00095DBCA /* DatabaseMock.swift in Sources */ = {isa = PBXBuildFile; fileRef = 68316338260DC7D00095DBCA /* DatabaseMock.swift */; };
		6831635F261218F90095DBCA /* RetryMechanismTests.swift in Sources */ = {isa = PBXBuildFile; fileRef = 6831635E261218F90095DBCA /* RetryMechanismTests.swift */; };
<<<<<<< HEAD
=======
		6831AFDB248F7668004596CC /* EventProcessor.swift in Sources */ = {isa = PBXBuildFile; fileRef = 9A8E11442487533C000C544E /* EventProcessor.swift */; };
		6831AFDE248F7681004596CC /* EventClassifier.swift in Sources */ = {isa = PBXBuildFile; fileRef = 9A8E11492487C599000C544E /* EventClassifier.swift */; };
		6831AFDF248F7687004596CC /* EventProcessorDependencies.swift in Sources */ = {isa = PBXBuildFile; fileRef = 9A8E11462487A65F000C544E /* EventProcessorDependencies.swift */; };
		683E660C2600B2B500A255AD /* EventBatchSizeRegulator.swift in Sources */ = {isa = PBXBuildFile; fileRef = 683E660B2600B2B500A255AD /* EventBatchSizeRegulator.swift */; };
		683E660D2600B2B500A255AD /* EventBatchSizeRegulator.swift in Sources */ = {isa = PBXBuildFile; fileRef = 683E660B2600B2B500A255AD /* EventBatchSizeRegulator.swift */; };
		6854351524F7A21800EFFD86 /* Logger.swift in Sources */ = {isa = PBXBuildFile; fileRef = 6854351424F7A21800EFFD86 /* Logger.swift */; };
		6854351624F7A21800EFFD86 /* Logger.swift in Sources */ = {isa = PBXBuildFile; fileRef = 6854351424F7A21800EFFD86 /* Logger.swift */; };
		6867E5B22541BB5800EA3FEE /* KeepAliveService.swift in Sources */ = {isa = PBXBuildFile; fileRef = 6867E5B12541BB5800EA3FEE /* KeepAliveService.swift */; };
		6867E5B32541BB5800EA3FEE /* KeepAliveService.swift in Sources */ = {isa = PBXBuildFile; fileRef = 6867E5B12541BB5800EA3FEE /* KeepAliveService.swift */; };
		686CD8EC26045FB7000ED8D8 /* DatabasePersistable.swift in Sources */ = {isa = PBXBuildFile; fileRef = 686CD8EB26045FB7000ED8D8 /* DatabasePersistable.swift */; };
		686CD8ED26045FB7000ED8D8 /* DatabasePersistable.swift in Sources */ = {isa = PBXBuildFile; fileRef = 686CD8EB26045FB7000ED8D8 /* DatabasePersistable.swift */; };
		686CD8F326046026000ED8D8 /* TableDefinable.swift in Sources */ = {isa = PBXBuildFile; fileRef = 686CD8F226046026000ED8D8 /* TableDefinable.swift */; };
		686CD8F426046026000ED8D8 /* TableDefinable.swift in Sources */ = {isa = PBXBuildFile; fileRef = 686CD8F226046026000ED8D8 /* TableDefinable.swift */; };
		687B2A27246A7AE5008F2805 /* NetworkReachability.swift in Sources */ = {isa = PBXBuildFile; fileRef = 687B2A26246A7AE5008F2805 /* NetworkReachability.swift */; };
		687B2A28246AA72F008F2805 /* NetworkReachability.swift in Sources */ = {isa = PBXBuildFile; fileRef = 687B2A26246A7AE5008F2805 /* NetworkReachability.swift */; };
>>>>>>> 98d2368c
		687B2A2A246AA756008F2805 /* NetworkReachabilityMock.swift in Sources */ = {isa = PBXBuildFile; fileRef = 687B2A29246AA756008F2805 /* NetworkReachabilityMock.swift */; };
		68E19FB8247D42100074A790 /* DispatchQueue+Detection.swift in Sources */ = {isa = PBXBuildFile; fileRef = 68E19FB5247D42100074A790 /* DispatchQueue+Detection.swift */; };
		68E7BD202456E6F10072549A /* libClickstream.a in Frameworks */ = {isa = PBXBuildFile; fileRef = 68E7BADF244F08C00072549A /* libClickstream.a */; };
		68E7BD87246028CF0072549A /* SocketHandlerMock.swift in Sources */ = {isa = PBXBuildFile; fileRef = 68E7BD86246028CF0072549A /* SocketHandlerMock.swift */; };
<<<<<<< HEAD
=======
		9A0573F7248F688000CA2744 /* EventClassifier.swift in Sources */ = {isa = PBXBuildFile; fileRef = 9A8E11492487C599000C544E /* EventClassifier.swift */; };
		9A2B9ED6281FBF9E009317C3 /* HealthTracker.swift in Sources */ = {isa = PBXBuildFile; fileRef = 9A2B9EC9281FBF9D009317C3 /* HealthTracker.swift */; };
		9A2B9ED7281FBF9E009317C3 /* HealthTracker.swift in Sources */ = {isa = PBXBuildFile; fileRef = 9A2B9EC9281FBF9D009317C3 /* HealthTracker.swift */; };
		9A2B9ED8281FBF9E009317C3 /* HealthAnalysisEvent.swift in Sources */ = {isa = PBXBuildFile; fileRef = 9A2B9ECA281FBF9D009317C3 /* HealthAnalysisEvent.swift */; };
		9A2B9ED9281FBF9E009317C3 /* HealthAnalysisEvent.swift in Sources */ = {isa = PBXBuildFile; fileRef = 9A2B9ECA281FBF9D009317C3 /* HealthAnalysisEvent.swift */; };
		9A2B9EDA281FBF9E009317C3 /* HealthAnalysisEventBatch.swift in Sources */ = {isa = PBXBuildFile; fileRef = 9A2B9ECB281FBF9D009317C3 /* HealthAnalysisEventBatch.swift */; };
		9A2B9EDB281FBF9E009317C3 /* HealthAnalysisEventBatch.swift in Sources */ = {isa = PBXBuildFile; fileRef = 9A2B9ECB281FBF9D009317C3 /* HealthAnalysisEventBatch.swift */; };
		9A2B9EDE281FBF9E009317C3 /* Notifiable.swift in Sources */ = {isa = PBXBuildFile; fileRef = 9A2B9ECE281FBF9D009317C3 /* Notifiable.swift */; };
		9A2B9EDF281FBF9E009317C3 /* Notifiable.swift in Sources */ = {isa = PBXBuildFile; fileRef = 9A2B9ECE281FBF9D009317C3 /* Notifiable.swift */; };
		9A2B9EE9281FBF9E009317C3 /* Tracker.swift in Sources */ = {isa = PBXBuildFile; fileRef = 9A2B9ED4281FBF9D009317C3 /* Tracker.swift */; };
		9A2B9EEA281FBF9E009317C3 /* AppVersionChecker.swift in Sources */ = {isa = PBXBuildFile; fileRef = 9A2B9ED5281FBF9D009317C3 /* AppVersionChecker.swift */; };
		9A2B9EEB281FBF9E009317C3 /* AppVersionChecker.swift in Sources */ = {isa = PBXBuildFile; fileRef = 9A2B9ED5281FBF9D009317C3 /* AppVersionChecker.swift */; };
		9A2B9EED281FBFEF009317C3 /* TrackerConstants.swift in Sources */ = {isa = PBXBuildFile; fileRef = 9A2B9EEC281FBFEF009317C3 /* TrackerConstants.swift */; };
		9A2B9EEE281FBFEF009317C3 /* TrackerConstants.swift in Sources */ = {isa = PBXBuildFile; fileRef = 9A2B9EEC281FBFEF009317C3 /* TrackerConstants.swift */; };
		9A2B9EF6281FC44B009317C3 /* Health.pb.swift in Sources */ = {isa = PBXBuildFile; fileRef = 9A2B9EF4281FC44B009317C3 /* Health.pb.swift */; };
		9A2B9EF7281FC44B009317C3 /* Health.pb.swift in Sources */ = {isa = PBXBuildFile; fileRef = 9A2B9EF4281FC44B009317C3 /* Health.pb.swift */; };
		9A2B9EF8281FC44B009317C3 /* HealthMeta.pb.swift in Sources */ = {isa = PBXBuildFile; fileRef = 9A2B9EF5281FC44B009317C3 /* HealthMeta.pb.swift */; };
		9A2B9EF9281FC44B009317C3 /* HealthMeta.pb.swift in Sources */ = {isa = PBXBuildFile; fileRef = 9A2B9EF5281FC44B009317C3 /* HealthMeta.pb.swift */; };
		9A2B9EFB281FC57A009317C3 /* ClickStreamHealthConfigurations.swift in Sources */ = {isa = PBXBuildFile; fileRef = 9A2B9EFA281FC57A009317C3 /* ClickStreamHealthConfigurations.swift */; };
		9A2B9EFC281FC57A009317C3 /* ClickStreamHealthConfigurations.swift in Sources */ = {isa = PBXBuildFile; fileRef = 9A2B9EFA281FC57A009317C3 /* ClickStreamHealthConfigurations.swift */; };
		9A2B9F00281FEFEF009317C3 /* CSLocationDTO.swift in Sources */ = {isa = PBXBuildFile; fileRef = 9A2B9EFE281FEFEF009317C3 /* CSLocationDTO.swift */; };
		9A2B9F01281FEFEF009317C3 /* CSLocationDTO.swift in Sources */ = {isa = PBXBuildFile; fileRef = 9A2B9EFE281FEFEF009317C3 /* CSLocationDTO.swift */; };
		9A2B9F02281FEFEF009317C3 /* CSCommonPropertiesDTO.swift in Sources */ = {isa = PBXBuildFile; fileRef = 9A2B9EFF281FEFEF009317C3 /* CSCommonPropertiesDTO.swift */; };
		9A2B9F03281FEFEF009317C3 /* CSCommonPropertiesDTO.swift in Sources */ = {isa = PBXBuildFile; fileRef = 9A2B9EFF281FEFEF009317C3 /* CSCommonPropertiesDTO.swift */; };
		9A2E4A432474E831002FC449 /* SortedArray.swift in Sources */ = {isa = PBXBuildFile; fileRef = 9A2E4A422474E831002FC449 /* SortedArray.swift */; };
		9A4F4F10285195A20096D62C /* Tracker.swift in Sources */ = {isa = PBXBuildFile; fileRef = 9A2B9ED4281FBF9D009317C3 /* Tracker.swift */; };
		9A8E11452487533C000C544E /* EventProcessor.swift in Sources */ = {isa = PBXBuildFile; fileRef = 9A8E11442487533C000C544E /* EventProcessor.swift */; };
		9A8E11472487A65F000C544E /* EventProcessorDependencies.swift in Sources */ = {isa = PBXBuildFile; fileRef = 9A8E11462487A65F000C544E /* EventProcessorDependencies.swift */; };
		9AAFBAEB24754F0A009BFDFB /* SortedArray.swift in Sources */ = {isa = PBXBuildFile; fileRef = 9A2E4A422474E831002FC449 /* SortedArray.swift */; };
		9ABA38602843FC1C000B14E7 /* HealthTrackerDTO.swift in Sources */ = {isa = PBXBuildFile; fileRef = 9ABA385F2843FC1C000B14E7 /* HealthTrackerDTO.swift */; };
		9ABA38612843FC1C000B14E7 /* HealthTrackerDTO.swift in Sources */ = {isa = PBXBuildFile; fileRef = 9ABA385F2843FC1C000B14E7 /* HealthTrackerDTO.swift */; };
		9AC2C4D6247E8D8800CDE82C /* DeviceStatusNotifier.swift in Sources */ = {isa = PBXBuildFile; fileRef = 9AC2C4D5247E8D8800CDE82C /* DeviceStatusNotifier.swift */; };
		9AC2C4D92481138800CDE82C /* DeviceStatusNotifier.swift in Sources */ = {isa = PBXBuildFile; fileRef = 9AC2C4D5247E8D8800CDE82C /* DeviceStatusNotifier.swift */; };
		9AC3D7A626BCEA1D002701FF /* ClickstreamEvent.swift in Sources */ = {isa = PBXBuildFile; fileRef = 9AC3D7A526BCEA1D002701FF /* ClickstreamEvent.swift */; };
		9AC3D7A726BCEA1D002701FF /* ClickstreamEvent.swift in Sources */ = {isa = PBXBuildFile; fileRef = 9AC3D7A526BCEA1D002701FF /* ClickstreamEvent.swift */; };
		9ACCD6B528080F57006BD993 /* NetworkManagerDependencies.swift in Sources */ = {isa = PBXBuildFile; fileRef = 9ACCD6B428080F57006BD993 /* NetworkManagerDependencies.swift */; };
		9ACCD6B628080F57006BD993 /* NetworkManagerDependencies.swift in Sources */ = {isa = PBXBuildFile; fileRef = 9ACCD6B428080F57006BD993 /* NetworkManagerDependencies.swift */; };
		9ACCD6BA28081267006BD993 /* ClickStreamDependencies.swift in Sources */ = {isa = PBXBuildFile; fileRef = 9ACCD6B928081267006BD993 /* ClickStreamDependencies.swift */; };
		9ACCD6BB28081267006BD993 /* ClickStreamDependencies.swift in Sources */ = {isa = PBXBuildFile; fileRef = 9ACCD6B928081267006BD993 /* ClickStreamDependencies.swift */; };
>>>>>>> 98d2368c
		9ACF41E824ADEC7000A10832 /* MockConstants.swift in Sources */ = {isa = PBXBuildFile; fileRef = 9ACF41E724ADEC7000A10832 /* MockConstants.swift */; };
		9AF0C758280DEC8C00E39A12 /* ClickStreamTests.swift in Sources */ = {isa = PBXBuildFile; fileRef = 9AB88AA0251B00030092659B /* ClickStreamTests.swift */; };
		9AF0C759280DEC9600E39A12 /* EventTests.swift in Sources */ = {isa = PBXBuildFile; fileRef = 9AA23CFA24A5978B001BE490 /* EventTests.swift */; };
		9AF0C75A280DECBD00E39A12 /* EventBatchTests.swift in Sources */ = {isa = PBXBuildFile; fileRef = 9AA23D0024A5A1A7001BE490 /* EventBatchTests.swift */; };
		9AF0C75B280DECBF00E39A12 /* ClickStreamDependenciesTests.swift in Sources */ = {isa = PBXBuildFile; fileRef = 9AA23D0B24AA5536001BE490 /* ClickStreamDependenciesTests.swift */; };
		9AF0C75C280DECC200E39A12 /* EventProcessorTest.swift in Sources */ = {isa = PBXBuildFile; fileRef = 9AA23CF524A33B4C001BE490 /* EventProcessorTest.swift */; };
		9AF0C75D280DECC400E39A12 /* EventProcessorDependenciesTests.swift in Sources */ = {isa = PBXBuildFile; fileRef = 9AA23D1024AB2801001BE490 /* EventProcessorDependenciesTests.swift */; };
		9AF0C75E280DECD600E39A12 /* EventCreatorTests.swift in Sources */ = {isa = PBXBuildFile; fileRef = 68E19FB3247D42100074A790 /* EventCreatorTests.swift */; };
		9AF0C75F280DECD800E39A12 /* SchedulerServiceTests.swift in Sources */ = {isa = PBXBuildFile; fileRef = 68E19FB2247D420F0074A790 /* SchedulerServiceTests.swift */; };
		9AF0C760280DECDC00E39A12 /* SortedArrayTests.swift in Sources */ = {isa = PBXBuildFile; fileRef = 9AAFBAE924754CEF009BFDFB /* SortedArrayTests.swift */; };
		9AF0C761280DECDE00E39A12 /* EventBatchProcessorTests.swift in Sources */ = {isa = PBXBuildFile; fileRef = 681EAB3E248972E6003AB41A /* EventBatchProcessorTests.swift */; };
		9AF0C762280DECE100E39A12 /* EventWarehouserTests.swift in Sources */ = {isa = PBXBuildFile; fileRef = 6831AFD8248E5265004596CC /* EventWarehouserTests.swift */; };
		9AF0C763280DECE300E39A12 /* EventSchedulerDependenciesTests.swift in Sources */ = {isa = PBXBuildFile; fileRef = 9AA23D0524A9D6CC001BE490 /* EventSchedulerDependenciesTests.swift */; };
		9AF0C764280DECE500E39A12 /* AppStateNotifierServiceTests.swift in Sources */ = {isa = PBXBuildFile; fileRef = 9AA23D0924AA297E001BE490 /* AppStateNotifierServiceTests.swift */; };
		9AF0C765280DECE800E39A12 /* NetworkManagerDependenciesTests.swift in Sources */ = {isa = PBXBuildFile; fileRef = 9AA23D0E24AB1696001BE490 /* NetworkManagerDependenciesTests.swift */; };
		9AF0C766280DECEB00E39A12 /* DeviceStatusNotifierTests.swift in Sources */ = {isa = PBXBuildFile; fileRef = 9AA23D0324A99DCE001BE490 /* DeviceStatusNotifierTests.swift */; };
		9AF0C767280DECEE00E39A12 /* NetworkServiceTests.swift in Sources */ = {isa = PBXBuildFile; fileRef = 68E7BD89246034F90072549A /* NetworkServiceTests.swift */; };
		9AF0C768280DECF000E39A12 /* NetworkBuilderTests.swift in Sources */ = {isa = PBXBuildFile; fileRef = 68E7BD8B246184310072549A /* NetworkBuilderTests.swift */; };
<<<<<<< HEAD
		BDFF2D3C2844CDFB005B843E /* NetworkBuilder.swift in Sources */ = {isa = PBXBuildFile; fileRef = BDFF2CEF2844CDFA005B843E /* NetworkBuilder.swift */; };
		BDFF2D3D2844CDFB005B843E /* NetworkBuilder.swift in Sources */ = {isa = PBXBuildFile; fileRef = BDFF2CEF2844CDFA005B843E /* NetworkBuilder.swift */; };
		BDFF2D3E2844CDFB005B843E /* RetryMechanism.swift in Sources */ = {isa = PBXBuildFile; fileRef = BDFF2CF02844CDFA005B843E /* RetryMechanism.swift */; };
		BDFF2D3F2844CDFB005B843E /* RetryMechanism.swift in Sources */ = {isa = PBXBuildFile; fileRef = BDFF2CF02844CDFA005B843E /* RetryMechanism.swift */; };
		BDFF2D402844CDFB005B843E /* NetworkManagerDependencies.swift in Sources */ = {isa = PBXBuildFile; fileRef = BDFF2CF22844CDFA005B843E /* NetworkManagerDependencies.swift */; };
		BDFF2D412844CDFB005B843E /* NetworkManagerDependencies.swift in Sources */ = {isa = PBXBuildFile; fileRef = BDFF2CF22844CDFA005B843E /* NetworkManagerDependencies.swift */; };
		BDFF2D422844CDFB005B843E /* Heartbeat.swift in Sources */ = {isa = PBXBuildFile; fileRef = BDFF2CF52844CDFA005B843E /* Heartbeat.swift */; };
		BDFF2D432844CDFB005B843E /* Heartbeat.swift in Sources */ = {isa = PBXBuildFile; fileRef = BDFF2CF52844CDFA005B843E /* Heartbeat.swift */; };
		BDFF2D442844CDFB005B843E /* SocketHandler.swift in Sources */ = {isa = PBXBuildFile; fileRef = BDFF2CF62844CDFA005B843E /* SocketHandler.swift */; };
		BDFF2D452844CDFB005B843E /* SocketHandler.swift in Sources */ = {isa = PBXBuildFile; fileRef = BDFF2CF62844CDFA005B843E /* SocketHandler.swift */; };
		BDFF2D462844CDFB005B843E /* Requestable.swift in Sources */ = {isa = PBXBuildFile; fileRef = BDFF2CF82844CDFA005B843E /* Requestable.swift */; };
		BDFF2D472844CDFB005B843E /* Requestable.swift in Sources */ = {isa = PBXBuildFile; fileRef = BDFF2CF82844CDFA005B843E /* Requestable.swift */; };
		BDFF2D482844CDFB005B843E /* NetworkService.swift in Sources */ = {isa = PBXBuildFile; fileRef = BDFF2CF92844CDFA005B843E /* NetworkService.swift */; };
		BDFF2D492844CDFB005B843E /* NetworkService.swift in Sources */ = {isa = PBXBuildFile; fileRef = BDFF2CF92844CDFA005B843E /* NetworkService.swift */; };
		BDFF2D4A2844CDFB005B843E /* Connectable.swift in Sources */ = {isa = PBXBuildFile; fileRef = BDFF2CFA2844CDFA005B843E /* Connectable.swift */; };
		BDFF2D4B2844CDFB005B843E /* Connectable.swift in Sources */ = {isa = PBXBuildFile; fileRef = BDFF2CFA2844CDFA005B843E /* Connectable.swift */; };
		BDFF2D4C2844CDFB005B843E /* NetworkConfiguration.swift in Sources */ = {isa = PBXBuildFile; fileRef = BDFF2CFB2844CDFB005B843E /* NetworkConfiguration.swift */; };
		BDFF2D4D2844CDFB005B843E /* NetworkConfiguration.swift in Sources */ = {isa = PBXBuildFile; fileRef = BDFF2CFB2844CDFB005B843E /* NetworkConfiguration.swift */; };
		BDFF2D4E2844CDFB005B843E /* Atomic.swift in Sources */ = {isa = PBXBuildFile; fileRef = BDFF2CFD2844CDFB005B843E /* Atomic.swift */; };
		BDFF2D4F2844CDFB005B843E /* Atomic.swift in Sources */ = {isa = PBXBuildFile; fileRef = BDFF2CFD2844CDFB005B843E /* Atomic.swift */; };
		BDFF2D502844CDFB005B843E /* DeviceStatusNotifier.swift in Sources */ = {isa = PBXBuildFile; fileRef = BDFF2CFE2844CDFB005B843E /* DeviceStatusNotifier.swift */; };
		BDFF2D512844CDFB005B843E /* DeviceStatusNotifier.swift in Sources */ = {isa = PBXBuildFile; fileRef = BDFF2CFE2844CDFB005B843E /* DeviceStatusNotifier.swift */; };
		BDFF2D522844CDFB005B843E /* NetworkReachability.swift in Sources */ = {isa = PBXBuildFile; fileRef = BDFF2CFF2844CDFB005B843E /* NetworkReachability.swift */; };
		BDFF2D532844CDFB005B843E /* NetworkReachability.swift in Sources */ = {isa = PBXBuildFile; fileRef = BDFF2CFF2844CDFB005B843E /* NetworkReachability.swift */; };
		BDFF2D542844CDFB005B843E /* DispatchSourceTimer+RepeatingTimer.swift in Sources */ = {isa = PBXBuildFile; fileRef = BDFF2D002844CDFB005B843E /* DispatchSourceTimer+RepeatingTimer.swift */; };
		BDFF2D552844CDFB005B843E /* DispatchSourceTimer+RepeatingTimer.swift in Sources */ = {isa = PBXBuildFile; fileRef = BDFF2D002844CDFB005B843E /* DispatchSourceTimer+RepeatingTimer.swift */; };
		BDFF2D562844CDFB005B843E /* KeepAliveService.swift in Sources */ = {isa = PBXBuildFile; fileRef = BDFF2D012844CDFB005B843E /* KeepAliveService.swift */; };
		BDFF2D572844CDFB005B843E /* KeepAliveService.swift in Sources */ = {isa = PBXBuildFile; fileRef = BDFF2D012844CDFB005B843E /* KeepAliveService.swift */; };
		BDFF2D582844CDFB005B843E /* ProtoConvertible.swift in Sources */ = {isa = PBXBuildFile; fileRef = BDFF2D042844CDFB005B843E /* ProtoConvertible.swift */; };
		BDFF2D592844CDFB005B843E /* ProtoConvertible.swift in Sources */ = {isa = PBXBuildFile; fileRef = BDFF2D042844CDFB005B843E /* ProtoConvertible.swift */; };
		BDFF2D5A2844CDFB005B843E /* EventRequest.swift in Sources */ = {isa = PBXBuildFile; fileRef = BDFF2D072844CDFB005B843E /* EventRequest.swift */; };
		BDFF2D5B2844CDFB005B843E /* EventRequest.swift in Sources */ = {isa = PBXBuildFile; fileRef = BDFF2D072844CDFB005B843E /* EventRequest.swift */; };
		BDFF2D5C2844CDFB005B843E /* ClickStream.swift in Sources */ = {isa = PBXBuildFile; fileRef = BDFF2D0A2844CDFB005B843E /* ClickStream.swift */; };
		BDFF2D5D2844CDFB005B843E /* ClickStream.swift in Sources */ = {isa = PBXBuildFile; fileRef = BDFF2D0A2844CDFB005B843E /* ClickStream.swift */; };
		BDFF2D5E2844CDFB005B843E /* ClickstreamDependencies.swift in Sources */ = {isa = PBXBuildFile; fileRef = BDFF2D0C2844CDFB005B843E /* ClickstreamDependencies.swift */; };
		BDFF2D5F2844CDFB005B843E /* ClickstreamDependencies.swift in Sources */ = {isa = PBXBuildFile; fileRef = BDFF2D0C2844CDFB005B843E /* ClickstreamDependencies.swift */; };
		BDFF2D602844CDFB005B843E /* ClickStreamConstraints.swift in Sources */ = {isa = PBXBuildFile; fileRef = BDFF2D0F2844CDFB005B843E /* ClickStreamConstraints.swift */; };
		BDFF2D612844CDFB005B843E /* ClickStreamConstraints.swift in Sources */ = {isa = PBXBuildFile; fileRef = BDFF2D0F2844CDFB005B843E /* ClickStreamConstraints.swift */; };
		BDFF2D622844CDFB005B843E /* ClickStreamEventClassification.swift in Sources */ = {isa = PBXBuildFile; fileRef = BDFF2D102844CDFB005B843E /* ClickStreamEventClassification.swift */; };
		BDFF2D632844CDFB005B843E /* ClickStreamEventClassification.swift in Sources */ = {isa = PBXBuildFile; fileRef = BDFF2D102844CDFB005B843E /* ClickStreamEventClassification.swift */; };
		BDFF2D642844CDFB005B843E /* Constants.swift in Sources */ = {isa = PBXBuildFile; fileRef = BDFF2D122844CDFB005B843E /* Constants.swift */; };
		BDFF2D652844CDFB005B843E /* Constants.swift in Sources */ = {isa = PBXBuildFile; fileRef = BDFF2D122844CDFB005B843E /* Constants.swift */; };
		BDFF2D662844CDFB005B843E /* Reachability+Extension.swift in Sources */ = {isa = PBXBuildFile; fileRef = BDFF2D142844CDFB005B843E /* Reachability+Extension.swift */; };
		BDFF2D672844CDFB005B843E /* Reachability+Extension.swift in Sources */ = {isa = PBXBuildFile; fileRef = BDFF2D142844CDFB005B843E /* Reachability+Extension.swift */; };
		BDFF2D682844CDFB005B843E /* JSONStringDecoder.swift in Sources */ = {isa = PBXBuildFile; fileRef = BDFF2D152844CDFB005B843E /* JSONStringDecoder.swift */; };
		BDFF2D692844CDFB005B843E /* JSONStringDecoder.swift in Sources */ = {isa = PBXBuildFile; fileRef = BDFF2D152844CDFB005B843E /* JSONStringDecoder.swift */; };
		BDFF2D6A2844CDFB005B843E /* Logger.swift in Sources */ = {isa = PBXBuildFile; fileRef = BDFF2D162844CDFB005B843E /* Logger.swift */; };
		BDFF2D6B2844CDFB005B843E /* Logger.swift in Sources */ = {isa = PBXBuildFile; fileRef = BDFF2D162844CDFB005B843E /* Logger.swift */; };
		BDFF2D6C2844CDFB005B843E /* DeviceInfo.swift in Sources */ = {isa = PBXBuildFile; fileRef = BDFF2D172844CDFB005B843E /* DeviceInfo.swift */; };
		BDFF2D6D2844CDFB005B843E /* DeviceInfo.swift in Sources */ = {isa = PBXBuildFile; fileRef = BDFF2D172844CDFB005B843E /* DeviceInfo.swift */; };
		BDFF2D6E2844CDFB005B843E /* Event.swift in Sources */ = {isa = PBXBuildFile; fileRef = BDFF2D1A2844CDFB005B843E /* Event.swift */; };
		BDFF2D6F2844CDFB005B843E /* Event.swift in Sources */ = {isa = PBXBuildFile; fileRef = BDFF2D1A2844CDFB005B843E /* Event.swift */; };
		BDFF2D702844CDFB005B843E /* ClickstreamEvent.swift in Sources */ = {isa = PBXBuildFile; fileRef = BDFF2D1B2844CDFB005B843E /* ClickstreamEvent.swift */; };
		BDFF2D712844CDFB005B843E /* ClickstreamEvent.swift in Sources */ = {isa = PBXBuildFile; fileRef = BDFF2D1B2844CDFB005B843E /* ClickstreamEvent.swift */; };
		BDFF2D722844CDFB005B843E /* EventBatch.swift in Sources */ = {isa = PBXBuildFile; fileRef = BDFF2D1C2844CDFB005B843E /* EventBatch.swift */; };
		BDFF2D732844CDFB005B843E /* EventBatch.swift in Sources */ = {isa = PBXBuildFile; fileRef = BDFF2D1C2844CDFB005B843E /* EventBatch.swift */; };
		BDFF2D742844CDFB005B843E /* EventRequest.pb.swift in Sources */ = {isa = PBXBuildFile; fileRef = BDFF2D1E2844CDFB005B843E /* EventRequest.pb.swift */; };
		BDFF2D752844CDFB005B843E /* EventRequest.pb.swift in Sources */ = {isa = PBXBuildFile; fileRef = BDFF2D1E2844CDFB005B843E /* EventRequest.pb.swift */; };
		BDFF2D762844CDFB005B843E /* EventResponse.pb.swift in Sources */ = {isa = PBXBuildFile; fileRef = BDFF2D1F2844CDFB005B843E /* EventResponse.pb.swift */; };
		BDFF2D772844CDFB005B843E /* EventResponse.pb.swift in Sources */ = {isa = PBXBuildFile; fileRef = BDFF2D1F2844CDFB005B843E /* EventResponse.pb.swift */; };
		BDFF2D782844CDFB005B843E /* Event.pb.swift in Sources */ = {isa = PBXBuildFile; fileRef = BDFF2D202844CDFB005B843E /* Event.pb.swift */; };
		BDFF2D792844CDFB005B843E /* Event.pb.swift in Sources */ = {isa = PBXBuildFile; fileRef = BDFF2D202844CDFB005B843E /* Event.pb.swift */; };
		BDFF2D7A2844CDFB005B843E /* EventBatchCreator.swift in Sources */ = {isa = PBXBuildFile; fileRef = BDFF2D232844CDFB005B843E /* EventBatchCreator.swift */; };
		BDFF2D7B2844CDFB005B843E /* EventBatchCreator.swift in Sources */ = {isa = PBXBuildFile; fileRef = BDFF2D232844CDFB005B843E /* EventBatchCreator.swift */; };
		BDFF2D7C2844CDFB005B843E /* EventSchedulerDependencies.swift in Sources */ = {isa = PBXBuildFile; fileRef = BDFF2D242844CDFB005B843E /* EventSchedulerDependencies.swift */; };
		BDFF2D7D2844CDFB005B843E /* EventSchedulerDependencies.swift in Sources */ = {isa = PBXBuildFile; fileRef = BDFF2D242844CDFB005B843E /* EventSchedulerDependencies.swift */; };
		BDFF2D7E2844CDFB005B843E /* EventWarehouser.swift in Sources */ = {isa = PBXBuildFile; fileRef = BDFF2D252844CDFB005B843E /* EventWarehouser.swift */; };
		BDFF2D7F2844CDFB005B843E /* EventWarehouser.swift in Sources */ = {isa = PBXBuildFile; fileRef = BDFF2D252844CDFB005B843E /* EventWarehouser.swift */; };
		BDFF2D802844CDFB005B843E /* EventBatchProcessor.swift in Sources */ = {isa = PBXBuildFile; fileRef = BDFF2D262844CDFB005B843E /* EventBatchProcessor.swift */; };
		BDFF2D812844CDFB005B843E /* EventBatchProcessor.swift in Sources */ = {isa = PBXBuildFile; fileRef = BDFF2D262844CDFB005B843E /* EventBatchProcessor.swift */; };
		BDFF2D822844CDFB005B843E /* AppStateNotifierService.swift in Sources */ = {isa = PBXBuildFile; fileRef = BDFF2D292844CDFB005B843E /* AppStateNotifierService.swift */; };
		BDFF2D832844CDFB005B843E /* AppStateNotifierService.swift in Sources */ = {isa = PBXBuildFile; fileRef = BDFF2D292844CDFB005B843E /* AppStateNotifierService.swift */; };
		BDFF2D842844CDFB005B843E /* EventBatchSizeRegulator.swift in Sources */ = {isa = PBXBuildFile; fileRef = BDFF2D2A2844CDFB005B843E /* EventBatchSizeRegulator.swift */; };
		BDFF2D852844CDFB005B843E /* EventBatchSizeRegulator.swift in Sources */ = {isa = PBXBuildFile; fileRef = BDFF2D2A2844CDFB005B843E /* EventBatchSizeRegulator.swift */; };
		BDFF2D862844CDFB005B843E /* SchedulerService.swift in Sources */ = {isa = PBXBuildFile; fileRef = BDFF2D2B2844CDFB005B843E /* SchedulerService.swift */; };
		BDFF2D872844CDFB005B843E /* SchedulerService.swift in Sources */ = {isa = PBXBuildFile; fileRef = BDFF2D2B2844CDFB005B843E /* SchedulerService.swift */; };
		BDFF2D882844CDFB005B843E /* SortedArray.swift in Sources */ = {isa = PBXBuildFile; fileRef = BDFF2D2C2844CDFB005B843E /* SortedArray.swift */; };
		BDFF2D892844CDFB005B843E /* SortedArray.swift in Sources */ = {isa = PBXBuildFile; fileRef = BDFF2D2C2844CDFB005B843E /* SortedArray.swift */; };
		BDFF2D8A2844CDFB005B843E /* DatabaseHandler.swift in Sources */ = {isa = PBXBuildFile; fileRef = BDFF2D302844CDFB005B843E /* DatabaseHandler.swift */; };
		BDFF2D8B2844CDFB005B843E /* DatabaseHandler.swift in Sources */ = {isa = PBXBuildFile; fileRef = BDFF2D302844CDFB005B843E /* DatabaseHandler.swift */; };
		BDFF2D8C2844CDFB005B843E /* DatabaseDAO.swift in Sources */ = {isa = PBXBuildFile; fileRef = BDFF2D312844CDFB005B843E /* DatabaseDAO.swift */; };
		BDFF2D8D2844CDFB005B843E /* DatabaseDAO.swift in Sources */ = {isa = PBXBuildFile; fileRef = BDFF2D312844CDFB005B843E /* DatabaseDAO.swift */; };
		BDFF2D8E2844CDFB005B843E /* TableDefinable.swift in Sources */ = {isa = PBXBuildFile; fileRef = BDFF2D342844CDFB005B843E /* TableDefinable.swift */; };
		BDFF2D8F2844CDFB005B843E /* TableDefinable.swift in Sources */ = {isa = PBXBuildFile; fileRef = BDFF2D342844CDFB005B843E /* TableDefinable.swift */; };
		BDFF2D902844CDFB005B843E /* DatabasePersistable.swift in Sources */ = {isa = PBXBuildFile; fileRef = BDFF2D352844CDFB005B843E /* DatabasePersistable.swift */; };
		BDFF2D912844CDFB005B843E /* DatabasePersistable.swift in Sources */ = {isa = PBXBuildFile; fileRef = BDFF2D352844CDFB005B843E /* DatabasePersistable.swift */; };
		BDFF2D922844CDFB005B843E /* FileStorable.swift in Sources */ = {isa = PBXBuildFile; fileRef = BDFF2D362844CDFB005B843E /* FileStorable.swift */; };
		BDFF2D932844CDFB005B843E /* FileStorable.swift in Sources */ = {isa = PBXBuildFile; fileRef = BDFF2D362844CDFB005B843E /* FileStorable.swift */; };
		BDFF2D942844CDFB005B843E /* EventClassifier.swift in Sources */ = {isa = PBXBuildFile; fileRef = BDFF2D392844CDFB005B843E /* EventClassifier.swift */; };
		BDFF2D952844CDFB005B843E /* EventClassifier.swift in Sources */ = {isa = PBXBuildFile; fileRef = BDFF2D392844CDFB005B843E /* EventClassifier.swift */; };
		BDFF2D962844CDFB005B843E /* EventProcessor.swift in Sources */ = {isa = PBXBuildFile; fileRef = BDFF2D3A2844CDFB005B843E /* EventProcessor.swift */; };
		BDFF2D972844CDFB005B843E /* EventProcessor.swift in Sources */ = {isa = PBXBuildFile; fileRef = BDFF2D3A2844CDFB005B843E /* EventProcessor.swift */; };
		BDFF2D982844CDFB005B843E /* EventProcessorDependencies.swift in Sources */ = {isa = PBXBuildFile; fileRef = BDFF2D3B2844CDFB005B843E /* EventProcessorDependencies.swift */; };
		BDFF2D992844CDFB005B843E /* EventProcessorDependencies.swift in Sources */ = {isa = PBXBuildFile; fileRef = BDFF2D3B2844CDFB005B843E /* EventProcessorDependencies.swift */; };
=======
		9AF4618A2508AE7F00B28C09 /* Reachability+Extension.swift in Sources */ = {isa = PBXBuildFile; fileRef = 9AF461892508AE7F00B28C09 /* Reachability+Extension.swift */; };
		9AF461972509222700B28C09 /* Reachability+Extension.swift in Sources */ = {isa = PBXBuildFile; fileRef = 9AF461892508AE7F00B28C09 /* Reachability+Extension.swift */; };
		BDA08E9E2851F746007B0D46 /* RadioLabelTableViewCell.swift in Sources */ = {isa = PBXBuildFile; fileRef = BDA08E8B2851F746007B0D46 /* RadioLabelTableViewCell.swift */; };
		BDA08E9F2851F746007B0D46 /* RadioLabelTableViewCell.swift in Sources */ = {isa = PBXBuildFile; fileRef = BDA08E8B2851F746007B0D46 /* RadioLabelTableViewCell.swift */; };
		BDA08EA02851F746007B0D46 /* FilterTextFieldTableViewCell.swift in Sources */ = {isa = PBXBuildFile; fileRef = BDA08E8C2851F746007B0D46 /* FilterTextFieldTableViewCell.swift */; };
		BDA08EA12851F746007B0D46 /* FilterTextFieldTableViewCell.swift in Sources */ = {isa = PBXBuildFile; fileRef = BDA08E8C2851F746007B0D46 /* FilterTextFieldTableViewCell.swift */; };
		BDA08EA22851F746007B0D46 /* EventsListingTableViewCell.swift in Sources */ = {isa = PBXBuildFile; fileRef = BDA08E8D2851F746007B0D46 /* EventsListingTableViewCell.swift */; };
		BDA08EA32851F746007B0D46 /* EventsListingTableViewCell.swift in Sources */ = {isa = PBXBuildFile; fileRef = BDA08E8D2851F746007B0D46 /* EventsListingTableViewCell.swift */; };
		BDA08EA42851F746007B0D46 /* EventVisualizerLandingViewModel.swift in Sources */ = {isa = PBXBuildFile; fileRef = BDA08E8F2851F746007B0D46 /* EventVisualizerLandingViewModel.swift */; };
		BDA08EA52851F746007B0D46 /* EventVisualizerLandingViewModel.swift in Sources */ = {isa = PBXBuildFile; fileRef = BDA08E8F2851F746007B0D46 /* EventVisualizerLandingViewModel.swift */; };
		BDA08EA62851F746007B0D46 /* EventVisualizerLandingViewController.swift in Sources */ = {isa = PBXBuildFile; fileRef = BDA08E902851F746007B0D46 /* EventVisualizerLandingViewController.swift */; };
		BDA08EA72851F746007B0D46 /* EventVisualizerLandingViewController.swift in Sources */ = {isa = PBXBuildFile; fileRef = BDA08E902851F746007B0D46 /* EventVisualizerLandingViewController.swift */; };
		BDA08EA82851F746007B0D46 /* EventsListViewController.swift in Sources */ = {isa = PBXBuildFile; fileRef = BDA08E922851F746007B0D46 /* EventsListViewController.swift */; };
		BDA08EA92851F746007B0D46 /* EventsListViewController.swift in Sources */ = {isa = PBXBuildFile; fileRef = BDA08E922851F746007B0D46 /* EventsListViewController.swift */; };
		BDA08EAA2851F746007B0D46 /* EventsListViewModel.swift in Sources */ = {isa = PBXBuildFile; fileRef = BDA08E932851F746007B0D46 /* EventsListViewModel.swift */; };
		BDA08EAB2851F746007B0D46 /* EventsListViewModel.swift in Sources */ = {isa = PBXBuildFile; fileRef = BDA08E932851F746007B0D46 /* EventsListViewModel.swift */; };
		BDA08EAC2851F746007B0D46 /* EventDetailsViewModel.swift in Sources */ = {isa = PBXBuildFile; fileRef = BDA08E952851F746007B0D46 /* EventDetailsViewModel.swift */; };
		BDA08EAD2851F746007B0D46 /* EventDetailsViewModel.swift in Sources */ = {isa = PBXBuildFile; fileRef = BDA08E952851F746007B0D46 /* EventDetailsViewModel.swift */; };
		BDA08EAE2851F746007B0D46 /* EventDetailsViewController.swift in Sources */ = {isa = PBXBuildFile; fileRef = BDA08E962851F746007B0D46 /* EventDetailsViewController.swift */; };
		BDA08EAF2851F746007B0D46 /* EventDetailsViewController.swift in Sources */ = {isa = PBXBuildFile; fileRef = BDA08E962851F746007B0D46 /* EventDetailsViewController.swift */; };
		BDA08EB02851F746007B0D46 /* FilterViewController.swift in Sources */ = {isa = PBXBuildFile; fileRef = BDA08E982851F746007B0D46 /* FilterViewController.swift */; };
		BDA08EB12851F746007B0D46 /* FilterViewController.swift in Sources */ = {isa = PBXBuildFile; fileRef = BDA08E982851F746007B0D46 /* FilterViewController.swift */; };
		BDA08EB32851F746007B0D46 /* EventsHelper.swift in Sources */ = {isa = PBXBuildFile; fileRef = BDA08E9A2851F746007B0D46 /* EventsHelper.swift */; };
		BDA08EB42851F746007B0D46 /* UITableViewExtensions.swift in Sources */ = {isa = PBXBuildFile; fileRef = BDA08E9B2851F746007B0D46 /* UITableViewExtensions.swift */; };
		BDA08EB52851F746007B0D46 /* UITableViewExtensions.swift in Sources */ = {isa = PBXBuildFile; fileRef = BDA08E9B2851F746007B0D46 /* UITableViewExtensions.swift */; };
		BDA08EB62851F746007B0D46 /* EventStateViewable.swift in Sources */ = {isa = PBXBuildFile; fileRef = BDA08E9C2851F746007B0D46 /* EventStateViewable.swift */; };
		BDA08EB72851F746007B0D46 /* EventStateViewable.swift in Sources */ = {isa = PBXBuildFile; fileRef = BDA08E9C2851F746007B0D46 /* EventStateViewable.swift */; };
		BDA08EB82851F746007B0D46 /* CollectionMapper.swift in Sources */ = {isa = PBXBuildFile; fileRef = BDA08E9D2851F746007B0D46 /* CollectionMapper.swift */; };
		BDA08EB92851F746007B0D46 /* CollectionMapper.swift in Sources */ = {isa = PBXBuildFile; fileRef = BDA08E9D2851F746007B0D46 /* CollectionMapper.swift */; };
		BDBAB136285313C500E31716 /* EventsHelper.swift in Sources */ = {isa = PBXBuildFile; fileRef = BDA08E9A2851F746007B0D46 /* EventsHelper.swift */; };
>>>>>>> 98d2368c
/* End PBXBuildFile section */

/* Begin PBXContainerItemProxy section */
		68E7BD212456E6F10072549A /* PBXContainerItemProxy */ = {
			isa = PBXContainerItemProxy;
			containerPortal = 68E7BAD7244F08C00072549A /* Project object */;
			proxyType = 1;
			remoteGlobalIDString = 68E7BADE244F08C00072549A;
			remoteInfo = ClickStream;
		};
/* End PBXContainerItemProxy section */

/* Begin PBXCopyFilesBuildPhase section */
		68E7BADD244F08C00072549A /* CopyFiles */ = {
			isa = PBXCopyFilesBuildPhase;
			buildActionMask = 2147483647;
			dstPath = "include/$(PRODUCT_NAME)";
			dstSubfolderSpec = 16;
			files = (
			);
			runOnlyForDeploymentPostprocessing = 0;
		};
/* End PBXCopyFilesBuildPhase section */

/* Begin PBXFileReference section */
		681EAB3E248972E6003AB41A /* EventBatchProcessorTests.swift */ = {isa = PBXFileReference; lastKnownFileType = sourcecode.swift; name = EventBatchProcessorTests.swift; path = ClickStreamTests/EventSchedulerTests/EventBatchProcessorTests.swift; sourceTree = SOURCE_ROOT; };
		681EAB4024897822003AB41A /* AppStateNotifierMock.swift */ = {isa = PBXFileReference; lastKnownFileType = sourcecode.swift; path = AppStateNotifierMock.swift; sourceTree = "<group>"; };
		68316328260CB2690095DBCA /* BatchSizeRegulatorMock.swift */ = {isa = PBXFileReference; lastKnownFileType = sourcecode.swift; path = BatchSizeRegulatorMock.swift; sourceTree = "<group>"; };
		68316338260DC7D00095DBCA /* DatabaseMock.swift */ = {isa = PBXFileReference; lastKnownFileType = sourcecode.swift; path = DatabaseMock.swift; sourceTree = "<group>"; };
		6831635E261218F90095DBCA /* RetryMechanismTests.swift */ = {isa = PBXFileReference; lastKnownFileType = sourcecode.swift; path = RetryMechanismTests.swift; sourceTree = "<group>"; };
		6831AFD8248E5265004596CC /* EventWarehouserTests.swift */ = {isa = PBXFileReference; lastKnownFileType = sourcecode.swift; path = EventWarehouserTests.swift; sourceTree = "<group>"; };
<<<<<<< HEAD
=======
		683E660B2600B2B500A255AD /* EventBatchSizeRegulator.swift */ = {isa = PBXFileReference; lastKnownFileType = sourcecode.swift; path = EventBatchSizeRegulator.swift; sourceTree = "<group>"; };
		6854351424F7A21800EFFD86 /* Logger.swift */ = {isa = PBXFileReference; lastKnownFileType = sourcecode.swift; path = Logger.swift; sourceTree = "<group>"; };
		6867E5B12541BB5800EA3FEE /* KeepAliveService.swift */ = {isa = PBXFileReference; lastKnownFileType = sourcecode.swift; path = KeepAliveService.swift; sourceTree = "<group>"; };
		686CD8EB26045FB7000ED8D8 /* DatabasePersistable.swift */ = {isa = PBXFileReference; lastKnownFileType = sourcecode.swift; path = DatabasePersistable.swift; sourceTree = "<group>"; };
		686CD8F226046026000ED8D8 /* TableDefinable.swift */ = {isa = PBXFileReference; lastKnownFileType = sourcecode.swift; path = TableDefinable.swift; sourceTree = "<group>"; };
		687B2A26246A7AE5008F2805 /* NetworkReachability.swift */ = {isa = PBXFileReference; lastKnownFileType = sourcecode.swift; path = NetworkReachability.swift; sourceTree = "<group>"; };
>>>>>>> 98d2368c
		687B2A29246AA756008F2805 /* NetworkReachabilityMock.swift */ = {isa = PBXFileReference; lastKnownFileType = sourcecode.swift; path = NetworkReachabilityMock.swift; sourceTree = "<group>"; };
		68E19FB2247D420F0074A790 /* SchedulerServiceTests.swift */ = {isa = PBXFileReference; fileEncoding = 4; lastKnownFileType = sourcecode.swift; path = SchedulerServiceTests.swift; sourceTree = "<group>"; };
		68E19FB3247D42100074A790 /* EventCreatorTests.swift */ = {isa = PBXFileReference; fileEncoding = 4; lastKnownFileType = sourcecode.swift; path = EventCreatorTests.swift; sourceTree = "<group>"; };
		68E19FB5247D42100074A790 /* DispatchQueue+Detection.swift */ = {isa = PBXFileReference; fileEncoding = 4; lastKnownFileType = sourcecode.swift; path = "DispatchQueue+Detection.swift"; sourceTree = "<group>"; };
		68E7BADF244F08C00072549A /* libClickstream.a */ = {isa = PBXFileReference; explicitFileType = archive.ar; includeInIndex = 0; path = libClickstream.a; sourceTree = BUILT_PRODUCTS_DIR; };
		68E7BD1B2456E6F10072549A /* ClickstreamTests.xctest */ = {isa = PBXFileReference; explicitFileType = wrapper.cfbundle; includeInIndex = 0; path = ClickstreamTests.xctest; sourceTree = BUILT_PRODUCTS_DIR; };
		68E7BD1F2456E6F10072549A /* Info.plist */ = {isa = PBXFileReference; lastKnownFileType = text.plist.xml; path = Info.plist; sourceTree = "<group>"; };
		68E7BD86246028CF0072549A /* SocketHandlerMock.swift */ = {isa = PBXFileReference; lastKnownFileType = sourcecode.swift; path = SocketHandlerMock.swift; sourceTree = "<group>"; };
		68E7BD89246034F90072549A /* NetworkServiceTests.swift */ = {isa = PBXFileReference; lastKnownFileType = sourcecode.swift; path = NetworkServiceTests.swift; sourceTree = "<group>"; };
		68E7BD8B246184310072549A /* NetworkBuilderTests.swift */ = {isa = PBXFileReference; lastKnownFileType = sourcecode.swift; path = NetworkBuilderTests.swift; sourceTree = "<group>"; };
<<<<<<< HEAD
=======
		9A2B9EC9281FBF9D009317C3 /* HealthTracker.swift */ = {isa = PBXFileReference; fileEncoding = 4; lastKnownFileType = sourcecode.swift; path = HealthTracker.swift; sourceTree = "<group>"; };
		9A2B9ECA281FBF9D009317C3 /* HealthAnalysisEvent.swift */ = {isa = PBXFileReference; fileEncoding = 4; lastKnownFileType = sourcecode.swift; path = HealthAnalysisEvent.swift; sourceTree = "<group>"; };
		9A2B9ECB281FBF9D009317C3 /* HealthAnalysisEventBatch.swift */ = {isa = PBXFileReference; fileEncoding = 4; lastKnownFileType = sourcecode.swift; path = HealthAnalysisEventBatch.swift; sourceTree = "<group>"; };
		9A2B9ECE281FBF9D009317C3 /* Notifiable.swift */ = {isa = PBXFileReference; fileEncoding = 4; lastKnownFileType = sourcecode.swift; path = Notifiable.swift; sourceTree = "<group>"; };
		9A2B9ED4281FBF9D009317C3 /* Tracker.swift */ = {isa = PBXFileReference; fileEncoding = 4; lastKnownFileType = sourcecode.swift; path = Tracker.swift; sourceTree = "<group>"; };
		9A2B9ED5281FBF9D009317C3 /* AppVersionChecker.swift */ = {isa = PBXFileReference; fileEncoding = 4; lastKnownFileType = sourcecode.swift; path = AppVersionChecker.swift; sourceTree = "<group>"; };
		9A2B9EEC281FBFEF009317C3 /* TrackerConstants.swift */ = {isa = PBXFileReference; lastKnownFileType = sourcecode.swift; path = TrackerConstants.swift; sourceTree = "<group>"; };
		9A2B9EF4281FC44B009317C3 /* Health.pb.swift */ = {isa = PBXFileReference; fileEncoding = 4; lastKnownFileType = sourcecode.swift; path = Health.pb.swift; sourceTree = "<group>"; };
		9A2B9EF5281FC44B009317C3 /* HealthMeta.pb.swift */ = {isa = PBXFileReference; fileEncoding = 4; lastKnownFileType = sourcecode.swift; path = HealthMeta.pb.swift; sourceTree = "<group>"; };
		9A2B9EFA281FC57A009317C3 /* ClickStreamHealthConfigurations.swift */ = {isa = PBXFileReference; fileEncoding = 4; lastKnownFileType = sourcecode.swift; path = ClickStreamHealthConfigurations.swift; sourceTree = "<group>"; };
		9A2B9EFE281FEFEF009317C3 /* CSLocationDTO.swift */ = {isa = PBXFileReference; fileEncoding = 4; lastKnownFileType = sourcecode.swift; path = CSLocationDTO.swift; sourceTree = "<group>"; };
		9A2B9EFF281FEFEF009317C3 /* CSCommonPropertiesDTO.swift */ = {isa = PBXFileReference; fileEncoding = 4; lastKnownFileType = sourcecode.swift; path = CSCommonPropertiesDTO.swift; sourceTree = "<group>"; };
		9A2E4A422474E831002FC449 /* SortedArray.swift */ = {isa = PBXFileReference; lastKnownFileType = sourcecode.swift; path = SortedArray.swift; sourceTree = "<group>"; };
		9A8E11442487533C000C544E /* EventProcessor.swift */ = {isa = PBXFileReference; lastKnownFileType = sourcecode.swift; path = EventProcessor.swift; sourceTree = "<group>"; };
		9A8E11462487A65F000C544E /* EventProcessorDependencies.swift */ = {isa = PBXFileReference; lastKnownFileType = sourcecode.swift; path = EventProcessorDependencies.swift; sourceTree = "<group>"; };
		9A8E11492487C599000C544E /* EventClassifier.swift */ = {isa = PBXFileReference; lastKnownFileType = sourcecode.swift; path = EventClassifier.swift; sourceTree = "<group>"; };
>>>>>>> 98d2368c
		9AA23CF524A33B4C001BE490 /* EventProcessorTest.swift */ = {isa = PBXFileReference; lastKnownFileType = sourcecode.swift; path = EventProcessorTest.swift; sourceTree = "<group>"; };
		9AA23CFA24A5978B001BE490 /* EventTests.swift */ = {isa = PBXFileReference; lastKnownFileType = sourcecode.swift; path = EventTests.swift; sourceTree = "<group>"; };
		9AA23D0024A5A1A7001BE490 /* EventBatchTests.swift */ = {isa = PBXFileReference; lastKnownFileType = sourcecode.swift; path = EventBatchTests.swift; sourceTree = "<group>"; };
		9AA23D0324A99DCE001BE490 /* DeviceStatusNotifierTests.swift */ = {isa = PBXFileReference; lastKnownFileType = sourcecode.swift; path = DeviceStatusNotifierTests.swift; sourceTree = "<group>"; };
		9AA23D0524A9D6CC001BE490 /* EventSchedulerDependenciesTests.swift */ = {isa = PBXFileReference; lastKnownFileType = sourcecode.swift; path = EventSchedulerDependenciesTests.swift; sourceTree = "<group>"; };
		9AA23D0924AA297E001BE490 /* AppStateNotifierServiceTests.swift */ = {isa = PBXFileReference; lastKnownFileType = sourcecode.swift; path = AppStateNotifierServiceTests.swift; sourceTree = "<group>"; };
		9AA23D0B24AA5536001BE490 /* ClickStreamDependenciesTests.swift */ = {isa = PBXFileReference; lastKnownFileType = sourcecode.swift; path = ClickStreamDependenciesTests.swift; sourceTree = "<group>"; };
		9AA23D0E24AB1696001BE490 /* NetworkManagerDependenciesTests.swift */ = {isa = PBXFileReference; lastKnownFileType = sourcecode.swift; path = NetworkManagerDependenciesTests.swift; sourceTree = "<group>"; };
		9AA23D1024AB2801001BE490 /* EventProcessorDependenciesTests.swift */ = {isa = PBXFileReference; lastKnownFileType = sourcecode.swift; path = EventProcessorDependenciesTests.swift; sourceTree = "<group>"; };
		9AAFBAE924754CEF009BFDFB /* SortedArrayTests.swift */ = {isa = PBXFileReference; lastKnownFileType = sourcecode.swift; path = SortedArrayTests.swift; sourceTree = "<group>"; };
		9AB88AA0251B00030092659B /* ClickStreamTests.swift */ = {isa = PBXFileReference; fileEncoding = 4; lastKnownFileType = sourcecode.swift; path = ClickStreamTests.swift; sourceTree = "<group>"; };
<<<<<<< HEAD
		9ACF41E724ADEC7000A10832 /* MockConstants.swift */ = {isa = PBXFileReference; lastKnownFileType = sourcecode.swift; path = MockConstants.swift; sourceTree = "<group>"; };
		BDFF2CEF2844CDFA005B843E /* NetworkBuilder.swift */ = {isa = PBXFileReference; fileEncoding = 4; lastKnownFileType = sourcecode.swift; path = NetworkBuilder.swift; sourceTree = "<group>"; };
		BDFF2CF02844CDFA005B843E /* RetryMechanism.swift */ = {isa = PBXFileReference; fileEncoding = 4; lastKnownFileType = sourcecode.swift; path = RetryMechanism.swift; sourceTree = "<group>"; };
		BDFF2CF22844CDFA005B843E /* NetworkManagerDependencies.swift */ = {isa = PBXFileReference; fileEncoding = 4; lastKnownFileType = sourcecode.swift; path = NetworkManagerDependencies.swift; sourceTree = "<group>"; };
		BDFF2CF52844CDFA005B843E /* Heartbeat.swift */ = {isa = PBXFileReference; fileEncoding = 4; lastKnownFileType = sourcecode.swift; path = Heartbeat.swift; sourceTree = "<group>"; };
		BDFF2CF62844CDFA005B843E /* SocketHandler.swift */ = {isa = PBXFileReference; fileEncoding = 4; lastKnownFileType = sourcecode.swift; path = SocketHandler.swift; sourceTree = "<group>"; };
		BDFF2CF82844CDFA005B843E /* Requestable.swift */ = {isa = PBXFileReference; fileEncoding = 4; lastKnownFileType = sourcecode.swift; path = Requestable.swift; sourceTree = "<group>"; };
		BDFF2CF92844CDFA005B843E /* NetworkService.swift */ = {isa = PBXFileReference; fileEncoding = 4; lastKnownFileType = sourcecode.swift; path = NetworkService.swift; sourceTree = "<group>"; };
		BDFF2CFA2844CDFA005B843E /* Connectable.swift */ = {isa = PBXFileReference; fileEncoding = 4; lastKnownFileType = sourcecode.swift; path = Connectable.swift; sourceTree = "<group>"; };
		BDFF2CFB2844CDFB005B843E /* NetworkConfiguration.swift */ = {isa = PBXFileReference; fileEncoding = 4; lastKnownFileType = sourcecode.swift; path = NetworkConfiguration.swift; sourceTree = "<group>"; };
		BDFF2CFD2844CDFB005B843E /* Atomic.swift */ = {isa = PBXFileReference; fileEncoding = 4; lastKnownFileType = sourcecode.swift; path = Atomic.swift; sourceTree = "<group>"; };
		BDFF2CFE2844CDFB005B843E /* DeviceStatusNotifier.swift */ = {isa = PBXFileReference; fileEncoding = 4; lastKnownFileType = sourcecode.swift; path = DeviceStatusNotifier.swift; sourceTree = "<group>"; };
		BDFF2CFF2844CDFB005B843E /* NetworkReachability.swift */ = {isa = PBXFileReference; fileEncoding = 4; lastKnownFileType = sourcecode.swift; path = NetworkReachability.swift; sourceTree = "<group>"; };
		BDFF2D002844CDFB005B843E /* DispatchSourceTimer+RepeatingTimer.swift */ = {isa = PBXFileReference; fileEncoding = 4; lastKnownFileType = sourcecode.swift; path = "DispatchSourceTimer+RepeatingTimer.swift"; sourceTree = "<group>"; };
		BDFF2D012844CDFB005B843E /* KeepAliveService.swift */ = {isa = PBXFileReference; fileEncoding = 4; lastKnownFileType = sourcecode.swift; path = KeepAliveService.swift; sourceTree = "<group>"; };
		BDFF2D042844CDFB005B843E /* ProtoConvertible.swift */ = {isa = PBXFileReference; fileEncoding = 4; lastKnownFileType = sourcecode.swift; path = ProtoConvertible.swift; sourceTree = "<group>"; };
		BDFF2D072844CDFB005B843E /* EventRequest.swift */ = {isa = PBXFileReference; fileEncoding = 4; lastKnownFileType = sourcecode.swift; path = EventRequest.swift; sourceTree = "<group>"; };
		BDFF2D0A2844CDFB005B843E /* ClickStream.swift */ = {isa = PBXFileReference; fileEncoding = 4; lastKnownFileType = sourcecode.swift; path = ClickStream.swift; sourceTree = "<group>"; };
		BDFF2D0C2844CDFB005B843E /* ClickstreamDependencies.swift */ = {isa = PBXFileReference; fileEncoding = 4; lastKnownFileType = sourcecode.swift; path = ClickstreamDependencies.swift; sourceTree = "<group>"; };
		BDFF2D0F2844CDFB005B843E /* ClickStreamConstraints.swift */ = {isa = PBXFileReference; fileEncoding = 4; lastKnownFileType = sourcecode.swift; path = ClickStreamConstraints.swift; sourceTree = "<group>"; };
		BDFF2D102844CDFB005B843E /* ClickStreamEventClassification.swift */ = {isa = PBXFileReference; fileEncoding = 4; lastKnownFileType = sourcecode.swift; path = ClickStreamEventClassification.swift; sourceTree = "<group>"; };
		BDFF2D122844CDFB005B843E /* Constants.swift */ = {isa = PBXFileReference; fileEncoding = 4; lastKnownFileType = sourcecode.swift; path = Constants.swift; sourceTree = "<group>"; };
		BDFF2D142844CDFB005B843E /* Reachability+Extension.swift */ = {isa = PBXFileReference; fileEncoding = 4; lastKnownFileType = sourcecode.swift; path = "Reachability+Extension.swift"; sourceTree = "<group>"; };
		BDFF2D152844CDFB005B843E /* JSONStringDecoder.swift */ = {isa = PBXFileReference; fileEncoding = 4; lastKnownFileType = sourcecode.swift; path = JSONStringDecoder.swift; sourceTree = "<group>"; };
		BDFF2D162844CDFB005B843E /* Logger.swift */ = {isa = PBXFileReference; fileEncoding = 4; lastKnownFileType = sourcecode.swift; path = Logger.swift; sourceTree = "<group>"; };
		BDFF2D172844CDFB005B843E /* DeviceInfo.swift */ = {isa = PBXFileReference; fileEncoding = 4; lastKnownFileType = sourcecode.swift; path = DeviceInfo.swift; sourceTree = "<group>"; };
		BDFF2D1A2844CDFB005B843E /* Event.swift */ = {isa = PBXFileReference; fileEncoding = 4; lastKnownFileType = sourcecode.swift; path = Event.swift; sourceTree = "<group>"; };
		BDFF2D1B2844CDFB005B843E /* ClickstreamEvent.swift */ = {isa = PBXFileReference; fileEncoding = 4; lastKnownFileType = sourcecode.swift; path = ClickstreamEvent.swift; sourceTree = "<group>"; };
		BDFF2D1C2844CDFB005B843E /* EventBatch.swift */ = {isa = PBXFileReference; fileEncoding = 4; lastKnownFileType = sourcecode.swift; path = EventBatch.swift; sourceTree = "<group>"; };
		BDFF2D1E2844CDFB005B843E /* EventRequest.pb.swift */ = {isa = PBXFileReference; fileEncoding = 4; lastKnownFileType = sourcecode.swift; path = EventRequest.pb.swift; sourceTree = "<group>"; };
		BDFF2D1F2844CDFB005B843E /* EventResponse.pb.swift */ = {isa = PBXFileReference; fileEncoding = 4; lastKnownFileType = sourcecode.swift; path = EventResponse.pb.swift; sourceTree = "<group>"; };
		BDFF2D202844CDFB005B843E /* Event.pb.swift */ = {isa = PBXFileReference; fileEncoding = 4; lastKnownFileType = sourcecode.swift; path = Event.pb.swift; sourceTree = "<group>"; };
		BDFF2D232844CDFB005B843E /* EventBatchCreator.swift */ = {isa = PBXFileReference; fileEncoding = 4; lastKnownFileType = sourcecode.swift; path = EventBatchCreator.swift; sourceTree = "<group>"; };
		BDFF2D242844CDFB005B843E /* EventSchedulerDependencies.swift */ = {isa = PBXFileReference; fileEncoding = 4; lastKnownFileType = sourcecode.swift; path = EventSchedulerDependencies.swift; sourceTree = "<group>"; };
		BDFF2D252844CDFB005B843E /* EventWarehouser.swift */ = {isa = PBXFileReference; fileEncoding = 4; lastKnownFileType = sourcecode.swift; path = EventWarehouser.swift; sourceTree = "<group>"; };
		BDFF2D262844CDFB005B843E /* EventBatchProcessor.swift */ = {isa = PBXFileReference; fileEncoding = 4; lastKnownFileType = sourcecode.swift; path = EventBatchProcessor.swift; sourceTree = "<group>"; };
		BDFF2D292844CDFB005B843E /* AppStateNotifierService.swift */ = {isa = PBXFileReference; fileEncoding = 4; lastKnownFileType = sourcecode.swift; path = AppStateNotifierService.swift; sourceTree = "<group>"; };
		BDFF2D2A2844CDFB005B843E /* EventBatchSizeRegulator.swift */ = {isa = PBXFileReference; fileEncoding = 4; lastKnownFileType = sourcecode.swift; path = EventBatchSizeRegulator.swift; sourceTree = "<group>"; };
		BDFF2D2B2844CDFB005B843E /* SchedulerService.swift */ = {isa = PBXFileReference; fileEncoding = 4; lastKnownFileType = sourcecode.swift; path = SchedulerService.swift; sourceTree = "<group>"; };
		BDFF2D2C2844CDFB005B843E /* SortedArray.swift */ = {isa = PBXFileReference; fileEncoding = 4; lastKnownFileType = sourcecode.swift; path = SortedArray.swift; sourceTree = "<group>"; };
		BDFF2D302844CDFB005B843E /* DatabaseHandler.swift */ = {isa = PBXFileReference; fileEncoding = 4; lastKnownFileType = sourcecode.swift; path = DatabaseHandler.swift; sourceTree = "<group>"; };
		BDFF2D312844CDFB005B843E /* DatabaseDAO.swift */ = {isa = PBXFileReference; fileEncoding = 4; lastKnownFileType = sourcecode.swift; path = DatabaseDAO.swift; sourceTree = "<group>"; };
		BDFF2D342844CDFB005B843E /* TableDefinable.swift */ = {isa = PBXFileReference; fileEncoding = 4; lastKnownFileType = sourcecode.swift; path = TableDefinable.swift; sourceTree = "<group>"; };
		BDFF2D352844CDFB005B843E /* DatabasePersistable.swift */ = {isa = PBXFileReference; fileEncoding = 4; lastKnownFileType = sourcecode.swift; path = DatabasePersistable.swift; sourceTree = "<group>"; };
		BDFF2D362844CDFB005B843E /* FileStorable.swift */ = {isa = PBXFileReference; fileEncoding = 4; lastKnownFileType = sourcecode.swift; path = FileStorable.swift; sourceTree = "<group>"; };
		BDFF2D392844CDFB005B843E /* EventClassifier.swift */ = {isa = PBXFileReference; fileEncoding = 4; lastKnownFileType = sourcecode.swift; path = EventClassifier.swift; sourceTree = "<group>"; };
		BDFF2D3A2844CDFB005B843E /* EventProcessor.swift */ = {isa = PBXFileReference; fileEncoding = 4; lastKnownFileType = sourcecode.swift; path = EventProcessor.swift; sourceTree = "<group>"; };
		BDFF2D3B2844CDFB005B843E /* EventProcessorDependencies.swift */ = {isa = PBXFileReference; fileEncoding = 4; lastKnownFileType = sourcecode.swift; path = EventProcessorDependencies.swift; sourceTree = "<group>"; };
=======
		9ABA385F2843FC1C000B14E7 /* HealthTrackerDTO.swift */ = {isa = PBXFileReference; lastKnownFileType = sourcecode.swift; path = HealthTrackerDTO.swift; sourceTree = "<group>"; };
		9AC2C4D5247E8D8800CDE82C /* DeviceStatusNotifier.swift */ = {isa = PBXFileReference; lastKnownFileType = sourcecode.swift; path = DeviceStatusNotifier.swift; sourceTree = "<group>"; };
		9AC3D7A526BCEA1D002701FF /* ClickstreamEvent.swift */ = {isa = PBXFileReference; lastKnownFileType = sourcecode.swift; path = ClickstreamEvent.swift; sourceTree = "<group>"; };
		9ACCD6B428080F57006BD993 /* NetworkManagerDependencies.swift */ = {isa = PBXFileReference; fileEncoding = 4; lastKnownFileType = sourcecode.swift; path = NetworkManagerDependencies.swift; sourceTree = "<group>"; };
		9ACCD6B928081267006BD993 /* ClickStreamDependencies.swift */ = {isa = PBXFileReference; fileEncoding = 4; lastKnownFileType = sourcecode.swift; path = ClickStreamDependencies.swift; sourceTree = "<group>"; };
		9ACF41E724ADEC7000A10832 /* MockConstants.swift */ = {isa = PBXFileReference; lastKnownFileType = sourcecode.swift; path = MockConstants.swift; sourceTree = "<group>"; };
		9AF461892508AE7F00B28C09 /* Reachability+Extension.swift */ = {isa = PBXFileReference; lastKnownFileType = sourcecode.swift; path = "Reachability+Extension.swift"; sourceTree = "<group>"; };
		BDA08E8B2851F746007B0D46 /* RadioLabelTableViewCell.swift */ = {isa = PBXFileReference; fileEncoding = 4; lastKnownFileType = sourcecode.swift; path = RadioLabelTableViewCell.swift; sourceTree = "<group>"; };
		BDA08E8C2851F746007B0D46 /* FilterTextFieldTableViewCell.swift */ = {isa = PBXFileReference; fileEncoding = 4; lastKnownFileType = sourcecode.swift; path = FilterTextFieldTableViewCell.swift; sourceTree = "<group>"; };
		BDA08E8D2851F746007B0D46 /* EventsListingTableViewCell.swift */ = {isa = PBXFileReference; fileEncoding = 4; lastKnownFileType = sourcecode.swift; path = EventsListingTableViewCell.swift; sourceTree = "<group>"; };
		BDA08E8F2851F746007B0D46 /* EventVisualizerLandingViewModel.swift */ = {isa = PBXFileReference; fileEncoding = 4; lastKnownFileType = sourcecode.swift; path = EventVisualizerLandingViewModel.swift; sourceTree = "<group>"; };
		BDA08E902851F746007B0D46 /* EventVisualizerLandingViewController.swift */ = {isa = PBXFileReference; fileEncoding = 4; lastKnownFileType = sourcecode.swift; path = EventVisualizerLandingViewController.swift; sourceTree = "<group>"; };
		BDA08E922851F746007B0D46 /* EventsListViewController.swift */ = {isa = PBXFileReference; fileEncoding = 4; lastKnownFileType = sourcecode.swift; path = EventsListViewController.swift; sourceTree = "<group>"; };
		BDA08E932851F746007B0D46 /* EventsListViewModel.swift */ = {isa = PBXFileReference; fileEncoding = 4; lastKnownFileType = sourcecode.swift; path = EventsListViewModel.swift; sourceTree = "<group>"; };
		BDA08E952851F746007B0D46 /* EventDetailsViewModel.swift */ = {isa = PBXFileReference; fileEncoding = 4; lastKnownFileType = sourcecode.swift; path = EventDetailsViewModel.swift; sourceTree = "<group>"; };
		BDA08E962851F746007B0D46 /* EventDetailsViewController.swift */ = {isa = PBXFileReference; fileEncoding = 4; lastKnownFileType = sourcecode.swift; path = EventDetailsViewController.swift; sourceTree = "<group>"; };
		BDA08E982851F746007B0D46 /* FilterViewController.swift */ = {isa = PBXFileReference; fileEncoding = 4; lastKnownFileType = sourcecode.swift; path = FilterViewController.swift; sourceTree = "<group>"; };
		BDA08E9A2851F746007B0D46 /* EventsHelper.swift */ = {isa = PBXFileReference; fileEncoding = 4; lastKnownFileType = sourcecode.swift; path = EventsHelper.swift; sourceTree = "<group>"; };
		BDA08E9B2851F746007B0D46 /* UITableViewExtensions.swift */ = {isa = PBXFileReference; fileEncoding = 4; lastKnownFileType = sourcecode.swift; path = UITableViewExtensions.swift; sourceTree = "<group>"; };
		BDA08E9C2851F746007B0D46 /* EventStateViewable.swift */ = {isa = PBXFileReference; fileEncoding = 4; lastKnownFileType = sourcecode.swift; path = EventStateViewable.swift; sourceTree = "<group>"; };
		BDA08E9D2851F746007B0D46 /* CollectionMapper.swift */ = {isa = PBXFileReference; fileEncoding = 4; lastKnownFileType = sourcecode.swift; path = CollectionMapper.swift; sourceTree = "<group>"; };
		BDBAB1332853116900E31716 /* Assets.xcassets */ = {isa = PBXFileReference; lastKnownFileType = folder.assetcatalog; path = Assets.xcassets; sourceTree = "<group>"; };
		C3D7E5F007334D9078557F80 /* EventResponse.pb.swift */ = {isa = PBXFileReference; includeInIndex = 1; lastKnownFileType = sourcecode.swift; path = EventResponse.pb.swift; sourceTree = "<group>"; };
		CFEE2E0E60B8C5900083BFDF /* EventRequest.pb.swift */ = {isa = PBXFileReference; includeInIndex = 1; lastKnownFileType = sourcecode.swift; path = EventRequest.pb.swift; sourceTree = "<group>"; };
		EF51A056722A46F9A66F1381 /* Event.pb.swift */ = {isa = PBXFileReference; includeInIndex = 1; lastKnownFileType = sourcecode.swift; path = Event.pb.swift; sourceTree = "<group>"; };
>>>>>>> 98d2368c
/* End PBXFileReference section */

/* Begin PBXFrameworksBuildPhase section */
		68E7BADC244F08C00072549A /* Frameworks */ = {
			isa = PBXFrameworksBuildPhase;
			buildActionMask = 2147483647;
			files = (
			);
			runOnlyForDeploymentPostprocessing = 0;
		};
		68E7BD182456E6F10072549A /* Frameworks */ = {
			isa = PBXFrameworksBuildPhase;
			buildActionMask = 2147483647;
			files = (
				68E7BD202456E6F10072549A /* libClickstream.a in Frameworks */,
			);
			runOnlyForDeploymentPostprocessing = 0;
		};
/* End PBXFrameworksBuildPhase section */

/* Begin PBXGroup section */
		2E71FBE7FAE66AF83A297BB5 /* Pods */ = {
			isa = PBXGroup;
			children = (
			);
			path = Pods;
			sourceTree = "<group>";
		};
		6831AFDA248E5275004596CC /* Mocks */ = {
			isa = PBXGroup;
			children = (
				681EAB4024897822003AB41A /* AppStateNotifierMock.swift */,
				68316328260CB2690095DBCA /* BatchSizeRegulatorMock.swift */,
				68316338260DC7D00095DBCA /* DatabaseMock.swift */,
			);
			path = Mocks;
			sourceTree = "<group>";
		};
		68E19FB4247D42100074A790 /* Utilities */ = {
			isa = PBXGroup;
			children = (
				68E19FB5247D42100074A790 /* DispatchQueue+Detection.swift */,
			);
			path = Utilities;
			sourceTree = "<group>";
		};
		68E7BAD6244F08C00072549A = {
			isa = PBXGroup;
			children = (
<<<<<<< HEAD
				BDFF2CEB2844CDFA005B843E /* Sources */,
				68E7BD1C2456E6F10072549A /* ClickstreamTests */,
				68E7BAE0244F08C00072549A /* Products */,
				2E71FBE7FAE66AF83A297BB5 /* Pods */,
				9AAFBB13247CBA15009BFDFB /* Recovered References */,
=======
				686CD8EB26045FB7000ED8D8 /* DatabasePersistable.swift */,
				686CD8F226046026000ED8D8 /* TableDefinable.swift */,
>>>>>>> 98d2368c
			);
			sourceTree = "<group>";
		};
		68E7BAE0244F08C00072549A /* Products */ = {
			isa = PBXGroup;
			children = (
				68E7BADF244F08C00072549A /* libClickstream.a */,
				68E7BD1B2456E6F10072549A /* ClickstreamTests.xctest */,
			);
			name = Products;
			sourceTree = "<group>";
		};
		68E7BD1C2456E6F10072549A /* ClickstreamTests */ = {
			isa = PBXGroup;
			children = (
				9AA23CF824A59756001BE490 /* Core */,
				9AA23CF424A33AED001BE490 /* EventProcessorTests */,
				9AAFBAE824754CB5009BFDFB /* EventSchedulerTests */,
				68E7BD84245F3A0D0072549A /* NetworkManagerTests */,
				68E7BD1F2456E6F10072549A /* Info.plist */,
			);
			path = ClickstreamTests;
			sourceTree = "<group>";
		};
		68E7BD84245F3A0D0072549A /* NetworkManagerTests */ = {
			isa = PBXGroup;
			children = (
				9AA23D0D24AB167F001BE490 /* Core */,
				9AA23D0224A99DB1001BE490 /* Utilities */,
				68E7BD88246034DF0072549A /* Infrastructure */,
				68E7BD85246028B70072549A /* Mocks */,
			);
			path = NetworkManagerTests;
			sourceTree = "<group>";
		};
		68E7BD85246028B70072549A /* Mocks */ = {
			isa = PBXGroup;
			children = (
				68E7BD86246028CF0072549A /* SocketHandlerMock.swift */,
				687B2A29246AA756008F2805 /* NetworkReachabilityMock.swift */,
			);
			path = Mocks;
			sourceTree = "<group>";
		};
		68E7BD88246034DF0072549A /* Infrastructure */ = {
			isa = PBXGroup;
			children = (
				68E7BD89246034F90072549A /* NetworkServiceTests.swift */,
				68E7BD8B246184310072549A /* NetworkBuilderTests.swift */,
				6831635E261218F90095DBCA /* RetryMechanismTests.swift */,
			);
			path = Infrastructure;
			sourceTree = "<group>";
		};
		9AA23CF424A33AED001BE490 /* EventProcessorTests */ = {
			isa = PBXGroup;
			children = (
				9AA23CF524A33B4C001BE490 /* EventProcessorTest.swift */,
				9AA23D1024AB2801001BE490 /* EventProcessorDependenciesTests.swift */,
			);
			path = EventProcessorTests;
			sourceTree = "<group>";
		};
		9AA23CF824A59756001BE490 /* Core */ = {
			isa = PBXGroup;
			children = (
				9AB88AA0251B00030092659B /* ClickStreamTests.swift */,
				9ACF41E624ADEC5200A10832 /* Mocks */,
				9AA23CF924A59768001BE490 /* Entities */,
				9AA23D0B24AA5536001BE490 /* ClickStreamDependenciesTests.swift */,
			);
			path = Core;
			sourceTree = "<group>";
		};
		9AA23CF924A59768001BE490 /* Entities */ = {
			isa = PBXGroup;
			children = (
				9AA23CFA24A5978B001BE490 /* EventTests.swift */,
				9AA23D0024A5A1A7001BE490 /* EventBatchTests.swift */,
			);
			path = Entities;
			sourceTree = "<group>";
		};
		9AA23D0224A99DB1001BE490 /* Utilities */ = {
			isa = PBXGroup;
			children = (
				9AA23D0324A99DCE001BE490 /* DeviceStatusNotifierTests.swift */,
			);
			path = Utilities;
			sourceTree = "<group>";
		};
		9AA23D0D24AB167F001BE490 /* Core */ = {
			isa = PBXGroup;
			children = (
				9AA23D0E24AB1696001BE490 /* NetworkManagerDependenciesTests.swift */,
			);
			path = Core;
			sourceTree = "<group>";
		};
		9AAFBAE824754CB5009BFDFB /* EventSchedulerTests */ = {
			isa = PBXGroup;
			children = (
				9AAFBB01247A9266009BFDFB /* Data */,
				68E19FB4247D42100074A790 /* Utilities */,
				6831AFDA248E5275004596CC /* Mocks */,
				68E19FB3247D42100074A790 /* EventCreatorTests.swift */,
				68E19FB2247D420F0074A790 /* SchedulerServiceTests.swift */,
				9AAFBAE924754CEF009BFDFB /* SortedArrayTests.swift */,
				681EAB3E248972E6003AB41A /* EventBatchProcessorTests.swift */,
				6831AFD8248E5265004596CC /* EventWarehouserTests.swift */,
				9AA23D0524A9D6CC001BE490 /* EventSchedulerDependenciesTests.swift */,
				9AA23D0924AA297E001BE490 /* AppStateNotifierServiceTests.swift */,
			);
			path = EventSchedulerTests;
			sourceTree = "<group>";
		};
		9AAFBB01247A9266009BFDFB /* Data */ = {
			isa = PBXGroup;
			children = (
<<<<<<< HEAD
				9AAFBB02247A927F009BFDFB /* Persistence */,
=======
				BDA08E882851F746007B0D46 /* EventVisualizer */,
				9A2B9EC7281FBBB9009317C3 /* Tracker */,
				68E7BAE1244F08C00072549A /* Clickstream */,
				68E7BD1C2456E6F10072549A /* ClickstreamTests */,
				68E7BAE0244F08C00072549A /* Products */,
				2E71FBE7FAE66AF83A297BB5 /* Pods */,
				9AAFBB13247CBA15009BFDFB /* Recovered References */,
>>>>>>> 98d2368c
			);
			path = Data;
			sourceTree = "<group>";
		};
		9AAFBB02247A927F009BFDFB /* Persistence */ = {
			isa = PBXGroup;
			children = (
			);
			path = Persistence;
			sourceTree = "<group>";
		};
		9AAFBB13247CBA15009BFDFB /* Recovered References */ = {
			isa = PBXGroup;
			children = (
			);
			name = "Recovered References";
			sourceTree = "<group>";
		};
		9ACF41E624ADEC5200A10832 /* Mocks */ = {
			isa = PBXGroup;
			children = (
				9ACF41E724ADEC7000A10832 /* MockConstants.swift */,
			);
			path = Mocks;
			sourceTree = "<group>";
		};
		BDFF2CEB2844CDFA005B843E /* Sources */ = {
			isa = PBXGroup;
			children = (
				BDFF2CEC2844CDFA005B843E /* Clickstream */,
			);
			path = Sources;
			sourceTree = "<group>";
		};
		BDFF2CEC2844CDFA005B843E /* Clickstream */ = {
			isa = PBXGroup;
			children = (
				BDFF2CED2844CDFA005B843E /* NetworkManager */,
				BDFF2D082844CDFB005B843E /* Core */,
				BDFF2D1D2844CDFB005B843E /* Contracts */,
				BDFF2D212844CDFB005B843E /* EventScheduler */,
				BDFF2D372844CDFB005B843E /* EventProcessor */,
			);
			path = Clickstream;
			sourceTree = "<group>";
		};
		BDFF2CED2844CDFA005B843E /* NetworkManager */ = {
			isa = PBXGroup;
			children = (
				BDFF2CEE2844CDFA005B843E /* Core */,
				BDFF2CF32844CDFA005B843E /* Infrastructure */,
				BDFF2D022844CDFB005B843E /* Data */,
				BDFF2D052844CDFB005B843E /* Domain */,
			);
			path = NetworkManager;
			sourceTree = "<group>";
		};
		BDFF2CEE2844CDFA005B843E /* Core */ = {
			isa = PBXGroup;
			children = (
				BDFF2CEF2844CDFA005B843E /* NetworkBuilder.swift */,
				BDFF2CF02844CDFA005B843E /* RetryMechanism.swift */,
				BDFF2CF12844CDFA005B843E /* Dependencies */,
			);
			path = Core;
			sourceTree = "<group>";
		};
		BDFF2CF12844CDFA005B843E /* Dependencies */ = {
			isa = PBXGroup;
			children = (
				BDFF2CF22844CDFA005B843E /* NetworkManagerDependencies.swift */,
			);
			path = Dependencies;
			sourceTree = "<group>";
		};
		BDFF2CF32844CDFA005B843E /* Infrastructure */ = {
			isa = PBXGroup;
			children = (
				BDFF2CF42844CDFA005B843E /* Sockets */,
				BDFF2CF72844CDFA005B843E /* NetworkService */,
				BDFF2CFC2844CDFB005B843E /* Utilities */,
			);
			path = Infrastructure;
			sourceTree = "<group>";
		};
		BDFF2CF42844CDFA005B843E /* Sockets */ = {
			isa = PBXGroup;
			children = (
				BDFF2CF52844CDFA005B843E /* Heartbeat.swift */,
				BDFF2CF62844CDFA005B843E /* SocketHandler.swift */,
			);
			path = Sockets;
			sourceTree = "<group>";
		};
		BDFF2CF72844CDFA005B843E /* NetworkService */ = {
			isa = PBXGroup;
			children = (
				BDFF2CF82844CDFA005B843E /* Requestable.swift */,
				BDFF2CF92844CDFA005B843E /* NetworkService.swift */,
				BDFF2CFA2844CDFA005B843E /* Connectable.swift */,
				BDFF2CFB2844CDFB005B843E /* NetworkConfiguration.swift */,
			);
			path = NetworkService;
			sourceTree = "<group>";
		};
		BDFF2CFC2844CDFB005B843E /* Utilities */ = {
			isa = PBXGroup;
			children = (
				BDFF2CFD2844CDFB005B843E /* Atomic.swift */,
				BDFF2CFE2844CDFB005B843E /* DeviceStatusNotifier.swift */,
				BDFF2CFF2844CDFB005B843E /* NetworkReachability.swift */,
				BDFF2D002844CDFB005B843E /* DispatchSourceTimer+RepeatingTimer.swift */,
				BDFF2D012844CDFB005B843E /* KeepAliveService.swift */,
			);
			path = Utilities;
			sourceTree = "<group>";
		};
		BDFF2D022844CDFB005B843E /* Data */ = {
			isa = PBXGroup;
			children = (
				BDFF2D032844CDFB005B843E /* ProtoConvertible */,
			);
			path = Data;
			sourceTree = "<group>";
		};
		BDFF2D032844CDFB005B843E /* ProtoConvertible */ = {
			isa = PBXGroup;
			children = (
				BDFF2D042844CDFB005B843E /* ProtoConvertible.swift */,
			);
			path = ProtoConvertible;
			sourceTree = "<group>";
		};
		BDFF2D052844CDFB005B843E /* Domain */ = {
			isa = PBXGroup;
			children = (
				BDFF2D062844CDFB005B843E /* Entities */,
			);
			path = Domain;
			sourceTree = "<group>";
		};
		BDFF2D062844CDFB005B843E /* Entities */ = {
			isa = PBXGroup;
			children = (
				BDFF2D072844CDFB005B843E /* EventRequest.swift */,
			);
			path = Entities;
			sourceTree = "<group>";
		};
		BDFF2D082844CDFB005B843E /* Core */ = {
			isa = PBXGroup;
			children = (
				BDFF2D092844CDFB005B843E /* Interface */,
				BDFF2D0B2844CDFB005B843E /* Dependencies */,
				BDFF2D0D2844CDFB005B843E /* Data */,
				BDFF2D182844CDFB005B843E /* Domain */,
			);
			path = Core;
			sourceTree = "<group>";
		};
		BDFF2D092844CDFB005B843E /* Interface */ = {
			isa = PBXGroup;
			children = (
				BDFF2D0A2844CDFB005B843E /* ClickStream.swift */,
			);
			path = Interface;
			sourceTree = "<group>";
		};
		BDFF2D0B2844CDFB005B843E /* Dependencies */ = {
			isa = PBXGroup;
			children = (
				BDFF2D0C2844CDFB005B843E /* ClickstreamDependencies.swift */,
			);
			path = Dependencies;
			sourceTree = "<group>";
		};
		BDFF2D0D2844CDFB005B843E /* Data */ = {
			isa = PBXGroup;
			children = (
				BDFF2D0E2844CDFB005B843E /* Constraints */,
				BDFF2D112844CDFB005B843E /* Constants */,
				BDFF2D132844CDFB005B843E /* Utilities */,
			);
			path = Data;
			sourceTree = "<group>";
		};
		BDFF2D0E2844CDFB005B843E /* Constraints */ = {
			isa = PBXGroup;
			children = (
				BDFF2D0F2844CDFB005B843E /* ClickStreamConstraints.swift */,
				BDFF2D102844CDFB005B843E /* ClickStreamEventClassification.swift */,
			);
			path = Constraints;
			sourceTree = "<group>";
		};
		BDFF2D112844CDFB005B843E /* Constants */ = {
			isa = PBXGroup;
			children = (
				BDFF2D122844CDFB005B843E /* Constants.swift */,
			);
			path = Constants;
			sourceTree = "<group>";
		};
		BDFF2D132844CDFB005B843E /* Utilities */ = {
			isa = PBXGroup;
			children = (
				BDFF2D142844CDFB005B843E /* Reachability+Extension.swift */,
				BDFF2D152844CDFB005B843E /* JSONStringDecoder.swift */,
				BDFF2D162844CDFB005B843E /* Logger.swift */,
				BDFF2D172844CDFB005B843E /* DeviceInfo.swift */,
			);
			path = Utilities;
			sourceTree = "<group>";
		};
		BDFF2D182844CDFB005B843E /* Domain */ = {
			isa = PBXGroup;
			children = (
				BDFF2D192844CDFB005B843E /* Entities */,
			);
			path = Domain;
			sourceTree = "<group>";
		};
<<<<<<< HEAD
		BDFF2D192844CDFB005B843E /* Entities */ = {
=======
		9A2B9EC7281FBBB9009317C3 /* Tracker */ = {
			isa = PBXGroup;
			children = (
				9A4456F4282CBE44004DF1F8 /* Utilities */,
				9A2B9EFD281FEFDE009317C3 /* Entities */,
				9A2B9EF3281FC41A009317C3 /* HealthContracts */,
				9A2B9EC8281FBF9D009317C3 /* Health */,
				9A2B9ED4281FBF9D009317C3 /* Tracker.swift */,
			);
			path = Tracker;
			sourceTree = "<group>";
		};
		9A2B9EC8281FBF9D009317C3 /* Health */ = {
			isa = PBXGroup;
			children = (
				9A2B9EC9281FBF9D009317C3 /* HealthTracker.swift */,
				9A2B9ECA281FBF9D009317C3 /* HealthAnalysisEvent.swift */,
				9A2B9ECB281FBF9D009317C3 /* HealthAnalysisEventBatch.swift */,
			);
			path = Health;
			sourceTree = "<group>";
		};
		9A2B9EF3281FC41A009317C3 /* HealthContracts */ = {
			isa = PBXGroup;
			children = (
				9A2B9EF4281FC44B009317C3 /* Health.pb.swift */,
				9A2B9EF5281FC44B009317C3 /* HealthMeta.pb.swift */,
			);
			path = HealthContracts;
			sourceTree = "<group>";
		};
		9A2B9EFD281FEFDE009317C3 /* Entities */ = {
			isa = PBXGroup;
			children = (
				9A2B9EFA281FC57A009317C3 /* ClickStreamHealthConfigurations.swift */,
				9A2B9EFF281FEFEF009317C3 /* CSCommonPropertiesDTO.swift */,
				9A2B9EFE281FEFEF009317C3 /* CSLocationDTO.swift */,
				9ABA385F2843FC1C000B14E7 /* HealthTrackerDTO.swift */,
			);
			path = Entities;
			sourceTree = "<group>";
		};
		9A4456F4282CBE44004DF1F8 /* Utilities */ = {
			isa = PBXGroup;
			children = (
				9A2B9ED5281FBF9D009317C3 /* AppVersionChecker.swift */,
				9A2B9ECE281FBF9D009317C3 /* Notifiable.swift */,
				9A2B9EEC281FBFEF009317C3 /* TrackerConstants.swift */,
			);
			path = Utilities;
			sourceTree = "<group>";
		};
		9A8E11482487C57D000C544E /* Core */ = {
>>>>>>> 98d2368c
			isa = PBXGroup;
			children = (
				BDFF2D1A2844CDFB005B843E /* Event.swift */,
				BDFF2D1B2844CDFB005B843E /* ClickstreamEvent.swift */,
				BDFF2D1C2844CDFB005B843E /* EventBatch.swift */,
			);
			path = Entities;
			sourceTree = "<group>";
		};
		BDFF2D1D2844CDFB005B843E /* Contracts */ = {
			isa = PBXGroup;
			children = (
				BDFF2D1E2844CDFB005B843E /* EventRequest.pb.swift */,
				BDFF2D1F2844CDFB005B843E /* EventResponse.pb.swift */,
				BDFF2D202844CDFB005B843E /* Event.pb.swift */,
			);
			path = Contracts;
			sourceTree = "<group>";
		};
		BDFF2D212844CDFB005B843E /* EventScheduler */ = {
			isa = PBXGroup;
			children = (
				BDFF2D222844CDFB005B843E /* Core */,
				BDFF2D272844CDFB005B843E /* Infrastructure */,
				BDFF2D2D2844CDFB005B843E /* Data */,
				BDFF2D322844CDFB005B843E /* Domain */,
			);
			path = EventScheduler;
			sourceTree = "<group>";
		};
		BDFF2D222844CDFB005B843E /* Core */ = {
			isa = PBXGroup;
			children = (
				BDFF2D232844CDFB005B843E /* EventBatchCreator.swift */,
				BDFF2D242844CDFB005B843E /* EventSchedulerDependencies.swift */,
				BDFF2D252844CDFB005B843E /* EventWarehouser.swift */,
				BDFF2D262844CDFB005B843E /* EventBatchProcessor.swift */,
			);
			path = Core;
			sourceTree = "<group>";
		};
		BDFF2D272844CDFB005B843E /* Infrastructure */ = {
			isa = PBXGroup;
			children = (
				BDFF2D282844CDFB005B843E /* Utilities */,
			);
			path = Infrastructure;
			sourceTree = "<group>";
		};
		BDFF2D282844CDFB005B843E /* Utilities */ = {
			isa = PBXGroup;
			children = (
				BDFF2D292844CDFB005B843E /* AppStateNotifierService.swift */,
				BDFF2D2A2844CDFB005B843E /* EventBatchSizeRegulator.swift */,
				BDFF2D2B2844CDFB005B843E /* SchedulerService.swift */,
				BDFF2D2C2844CDFB005B843E /* SortedArray.swift */,
			);
			path = Utilities;
			sourceTree = "<group>";
		};
		BDFF2D2D2844CDFB005B843E /* Data */ = {
			isa = PBXGroup;
			children = (
				BDFF2D2E2844CDFB005B843E /* Persistence */,
			);
			path = Data;
			sourceTree = "<group>";
		};
		BDFF2D2E2844CDFB005B843E /* Persistence */ = {
			isa = PBXGroup;
			children = (
				BDFF2D2F2844CDFB005B843E /* Database */,
				BDFF2D312844CDFB005B843E /* DatabaseDAO.swift */,
			);
			path = Persistence;
			sourceTree = "<group>";
		};
		BDFF2D2F2844CDFB005B843E /* Database */ = {
			isa = PBXGroup;
			children = (
				BDFF2D302844CDFB005B843E /* DatabaseHandler.swift */,
			);
			path = Database;
			sourceTree = "<group>";
		};
		BDFF2D322844CDFB005B843E /* Domain */ = {
			isa = PBXGroup;
			children = (
				BDFF2D332844CDFB005B843E /* Protocols */,
			);
			path = Domain;
			sourceTree = "<group>";
		};
		BDFF2D332844CDFB005B843E /* Protocols */ = {
			isa = PBXGroup;
			children = (
				BDFF2D342844CDFB005B843E /* TableDefinable.swift */,
				BDFF2D352844CDFB005B843E /* DatabasePersistable.swift */,
				BDFF2D362844CDFB005B843E /* FileStorable.swift */,
			);
			path = Protocols;
			sourceTree = "<group>";
		};
		BDFF2D372844CDFB005B843E /* EventProcessor */ = {
			isa = PBXGroup;
			children = (
				BDFF2D382844CDFB005B843E /* Core */,
			);
			path = EventProcessor;
			sourceTree = "<group>";
		};
		BDFF2D382844CDFB005B843E /* Core */ = {
			isa = PBXGroup;
			children = (
				BDFF2D392844CDFB005B843E /* EventClassifier.swift */,
				BDFF2D3A2844CDFB005B843E /* EventProcessor.swift */,
				BDFF2D3B2844CDFB005B843E /* EventProcessorDependencies.swift */,
			);
			path = Core;
			sourceTree = "<group>";
		};
		BDA08E882851F746007B0D46 /* EventVisualizer */ = {
			isa = PBXGroup;
			children = (
				BDBAB1322853114500E31716 /* Resources */,
				BDA08E892851F746007B0D46 /* src */,
			);
			path = EventVisualizer;
			sourceTree = "<group>";
		};
		BDA08E892851F746007B0D46 /* src */ = {
			isa = PBXGroup;
			children = (
				BDA08E8A2851F746007B0D46 /* cells */,
				BDA08E8E2851F746007B0D46 /* Landing */,
				BDA08E912851F746007B0D46 /* EventsList */,
				BDA08E942851F746007B0D46 /* EventDetails */,
				BDA08E972851F746007B0D46 /* Filter */,
				BDA08E992851F746007B0D46 /* Helpers */,
			);
			path = src;
			sourceTree = "<group>";
		};
		BDA08E8A2851F746007B0D46 /* cells */ = {
			isa = PBXGroup;
			children = (
				BDA08E8B2851F746007B0D46 /* RadioLabelTableViewCell.swift */,
				BDA08E8C2851F746007B0D46 /* FilterTextFieldTableViewCell.swift */,
				BDA08E8D2851F746007B0D46 /* EventsListingTableViewCell.swift */,
			);
			path = cells;
			sourceTree = "<group>";
		};
		BDA08E8E2851F746007B0D46 /* Landing */ = {
			isa = PBXGroup;
			children = (
				BDA08E8F2851F746007B0D46 /* EventVisualizerLandingViewModel.swift */,
				BDA08E902851F746007B0D46 /* EventVisualizerLandingViewController.swift */,
			);
			path = Landing;
			sourceTree = "<group>";
		};
		BDA08E912851F746007B0D46 /* EventsList */ = {
			isa = PBXGroup;
			children = (
				BDA08E922851F746007B0D46 /* EventsListViewController.swift */,
				BDA08E932851F746007B0D46 /* EventsListViewModel.swift */,
			);
			path = EventsList;
			sourceTree = "<group>";
		};
		BDA08E942851F746007B0D46 /* EventDetails */ = {
			isa = PBXGroup;
			children = (
				BDA08E952851F746007B0D46 /* EventDetailsViewModel.swift */,
				BDA08E962851F746007B0D46 /* EventDetailsViewController.swift */,
			);
			path = EventDetails;
			sourceTree = "<group>";
		};
		BDA08E972851F746007B0D46 /* Filter */ = {
			isa = PBXGroup;
			children = (
				BDA08E982851F746007B0D46 /* FilterViewController.swift */,
			);
			path = Filter;
			sourceTree = "<group>";
		};
		BDA08E992851F746007B0D46 /* Helpers */ = {
			isa = PBXGroup;
			children = (
				BDA08E9A2851F746007B0D46 /* EventsHelper.swift */,
				BDA08E9B2851F746007B0D46 /* UITableViewExtensions.swift */,
				BDA08E9C2851F746007B0D46 /* EventStateViewable.swift */,
				BDA08E9D2851F746007B0D46 /* CollectionMapper.swift */,
			);
			path = Helpers;
			sourceTree = "<group>";
		};
		BDBAB1322853114500E31716 /* Resources */ = {
			isa = PBXGroup;
			children = (
				BDBAB1332853116900E31716 /* Assets.xcassets */,
			);
			path = Resources;
			sourceTree = "<group>";
		};
/* End PBXGroup section */

/* Begin PBXNativeTarget section */
		68E7BADE244F08C00072549A /* Clickstream */ = {
			isa = PBXNativeTarget;
			buildConfigurationList = 68E7BAE6244F08C00072549A /* Build configuration list for PBXNativeTarget "Clickstream" */;
			buildPhases = (
				68E7BADB244F08C00072549A /* Sources */,
				68E7BADC244F08C00072549A /* Frameworks */,
				68E7BADD244F08C00072549A /* CopyFiles */,
				6830362224E283B6007CF4DD /* Linting */,
				BDBAB13A28533A5C00E31716 /* Resources */,
			);
			buildRules = (
			);
			dependencies = (
			);
			name = Clickstream;
			productName = ClickStream;
			productReference = 68E7BADF244F08C00072549A /* libClickstream.a */;
			productType = "com.apple.product-type.library.static";
		};
		68E7BD1A2456E6F10072549A /* ClickstreamTests */ = {
			isa = PBXNativeTarget;
			buildConfigurationList = 68E7BD232456E6F10072549A /* Build configuration list for PBXNativeTarget "ClickstreamTests" */;
			buildPhases = (
				68E7BD172456E6F10072549A /* Sources */,
				68E7BD182456E6F10072549A /* Frameworks */,
				68E7BD192456E6F10072549A /* Resources */,
			);
			buildRules = (
			);
			dependencies = (
				68E7BD222456E6F10072549A /* PBXTargetDependency */,
			);
			name = ClickstreamTests;
			productName = ClickStreamTests;
			productReference = 68E7BD1B2456E6F10072549A /* ClickstreamTests.xctest */;
			productType = "com.apple.product-type.bundle.unit-test";
		};
/* End PBXNativeTarget section */

/* Begin PBXProject section */
		68E7BAD7244F08C00072549A /* Project object */ = {
			isa = PBXProject;
			attributes = {
				LastSwiftUpdateCheck = 1130;
				LastUpgradeCheck = 1130;
				ORGANIZATIONNAME = Gojek;
				TargetAttributes = {
					68E7BADE244F08C00072549A = {
						CreatedOnToolsVersion = 11.3.1;
					};
					68E7BD1A2456E6F10072549A = {
						CreatedOnToolsVersion = 11.3.1;
					};
				};
			};
			buildConfigurationList = 68E7BADA244F08C00072549A /* Build configuration list for PBXProject "Clickstream" */;
			compatibilityVersion = "Xcode 9.3";
			developmentRegion = en;
			hasScannedForEncodings = 0;
			knownRegions = (
				en,
				Base,
			);
			mainGroup = 68E7BAD6244F08C00072549A;
			productRefGroup = 68E7BAE0244F08C00072549A /* Products */;
			projectDirPath = "";
			projectRoot = "";
			targets = (
				68E7BADE244F08C00072549A /* Clickstream */,
				68E7BD1A2456E6F10072549A /* ClickstreamTests */,
			);
		};
/* End PBXProject section */

/* Begin PBXResourcesBuildPhase section */
		68E7BD192456E6F10072549A /* Resources */ = {
			isa = PBXResourcesBuildPhase;
			buildActionMask = 2147483647;
			files = (
			);
			runOnlyForDeploymentPostprocessing = 0;
		};
		BDBAB13A28533A5C00E31716 /* Resources */ = {
			isa = PBXResourcesBuildPhase;
			buildActionMask = 2147483647;
			files = (
			);
			runOnlyForDeploymentPostprocessing = 0;
		};
/* End PBXResourcesBuildPhase section */

/* Begin PBXShellScriptBuildPhase section */
		6830362224E283B6007CF4DD /* Linting */ = {
			isa = PBXShellScriptBuildPhase;
			buildActionMask = 2147483647;
			files = (
			);
			inputFileListPaths = (
			);
			inputPaths = (
			);
			name = Linting;
			outputFileListPaths = (
			);
			outputPaths = (
			);
			runOnlyForDeploymentPostprocessing = 0;
			shellPath = /bin/sh;
			shellScript = "#if which swiftlint >/dev/null; then\n # swiftlint\n#else\n # echo \"warning: SwiftLint not installed, download from #https://github.com/realm/SwiftLint\"\n#fi\n";
		};
/* End PBXShellScriptBuildPhase section */

/* Begin PBXSourcesBuildPhase section */
		68E7BADB244F08C00072549A /* Sources */ = {
			isa = PBXSourcesBuildPhase;
			buildActionMask = 2147483647;
			files = (
<<<<<<< HEAD
				BDFF2D8C2844CDFB005B843E /* DatabaseDAO.swift in Sources */,
				BDFF2D782844CDFB005B843E /* Event.pb.swift in Sources */,
				BDFF2D762844CDFB005B843E /* EventResponse.pb.swift in Sources */,
				BDFF2D982844CDFB005B843E /* EventProcessorDependencies.swift in Sources */,
				BDFF2D3E2844CDFB005B843E /* RetryMechanism.swift in Sources */,
				BDFF2D842844CDFB005B843E /* EventBatchSizeRegulator.swift in Sources */,
				BDFF2D7E2844CDFB005B843E /* EventWarehouser.swift in Sources */,
				BDFF2D442844CDFB005B843E /* SocketHandler.swift in Sources */,
				BDFF2D4A2844CDFB005B843E /* Connectable.swift in Sources */,
				BDFF2D862844CDFB005B843E /* SchedulerService.swift in Sources */,
				BDFF2D722844CDFB005B843E /* EventBatch.swift in Sources */,
				BDFF2D7A2844CDFB005B843E /* EventBatchCreator.swift in Sources */,
				BDFF2D402844CDFB005B843E /* NetworkManagerDependencies.swift in Sources */,
				BDFF2D682844CDFB005B843E /* JSONStringDecoder.swift in Sources */,
				BDFF2D8E2844CDFB005B843E /* TableDefinable.swift in Sources */,
				BDFF2D4E2844CDFB005B843E /* Atomic.swift in Sources */,
				BDFF2D5E2844CDFB005B843E /* ClickstreamDependencies.swift in Sources */,
				BDFF2D6A2844CDFB005B843E /* Logger.swift in Sources */,
				BDFF2D602844CDFB005B843E /* ClickStreamConstraints.swift in Sources */,
				BDFF2D902844CDFB005B843E /* DatabasePersistable.swift in Sources */,
				BDFF2D742844CDFB005B843E /* EventRequest.pb.swift in Sources */,
				BDFF2D802844CDFB005B843E /* EventBatchProcessor.swift in Sources */,
				BDFF2D922844CDFB005B843E /* FileStorable.swift in Sources */,
				BDFF2D622844CDFB005B843E /* ClickStreamEventClassification.swift in Sources */,
				BDFF2D462844CDFB005B843E /* Requestable.swift in Sources */,
				BDFF2D4C2844CDFB005B843E /* NetworkConfiguration.swift in Sources */,
				BDFF2D822844CDFB005B843E /* AppStateNotifierService.swift in Sources */,
				BDFF2D6E2844CDFB005B843E /* Event.swift in Sources */,
				BDFF2D582844CDFB005B843E /* ProtoConvertible.swift in Sources */,
				BDFF2D642844CDFB005B843E /* Constants.swift in Sources */,
				BDFF2D5A2844CDFB005B843E /* EventRequest.swift in Sources */,
				BDFF2D422844CDFB005B843E /* Heartbeat.swift in Sources */,
				BDFF2D962844CDFB005B843E /* EventProcessor.swift in Sources */,
				BDFF2D662844CDFB005B843E /* Reachability+Extension.swift in Sources */,
				BDFF2D3C2844CDFB005B843E /* NetworkBuilder.swift in Sources */,
				BDFF2D542844CDFB005B843E /* DispatchSourceTimer+RepeatingTimer.swift in Sources */,
				BDFF2D942844CDFB005B843E /* EventClassifier.swift in Sources */,
				BDFF2D482844CDFB005B843E /* NetworkService.swift in Sources */,
				BDFF2D5C2844CDFB005B843E /* ClickStream.swift in Sources */,
				BDFF2D7C2844CDFB005B843E /* EventSchedulerDependencies.swift in Sources */,
				BDFF2D502844CDFB005B843E /* DeviceStatusNotifier.swift in Sources */,
				BDFF2D882844CDFB005B843E /* SortedArray.swift in Sources */,
				BDFF2D8A2844CDFB005B843E /* DatabaseHandler.swift in Sources */,
				BDFF2D562844CDFB005B843E /* KeepAliveService.swift in Sources */,
				BDFF2D522844CDFB005B843E /* NetworkReachability.swift in Sources */,
				BDFF2D702844CDFB005B843E /* ClickstreamEvent.swift in Sources */,
				BDFF2D6C2844CDFB005B843E /* DeviceInfo.swift in Sources */,
=======
				680BEE0524EBE32000F61C82 /* EventRequest.swift in Sources */,
				687B2A27246A7AE5008F2805 /* NetworkReachability.swift in Sources */,
				687B2A3A246D639B008F2805 /* SchedulerService.swift in Sources */,
				68E19FD5247E8E640074A790 /* JSONStringDecoder.swift in Sources */,
				9ACCD6BA28081267006BD993 /* ClickStreamDependencies.swift in Sources */,
				68E7BB342456B63A0072549A /* SocketHandler.swift in Sources */,
				681420F624767F9B0001A2C4 /* Constants.swift in Sources */,
				BDA08EA42851F746007B0D46 /* EventVisualizerLandingViewModel.swift in Sources */,
				BDA08EA02851F746007B0D46 /* FilterTextFieldTableViewCell.swift in Sources */,
				68E7BD472459BF970072549A /* RetryMechanism.swift in Sources */,
				9AC2C4D6247E8D8800CDE82C /* DeviceStatusNotifier.swift in Sources */,
				68E7BB312456B4EE0072549A /* Connectable.swift in Sources */,
				68E7BD6A245ACE210072549A /* Event.swift in Sources */,
				BDA08EAC2851F746007B0D46 /* EventDetailsViewModel.swift in Sources */,
				BDA08EB82851F746007B0D46 /* CollectionMapper.swift in Sources */,
				686CD8F326046026000ED8D8 /* TableDefinable.swift in Sources */,
				9A4F4F10285195A20096D62C /* Tracker.swift in Sources */,
				BDA08EAE2851F746007B0D46 /* EventDetailsViewController.swift in Sources */,
				9A2B9EED281FBFEF009317C3 /* TrackerConstants.swift in Sources */,
				9A2B9EDA281FBF9E009317C3 /* HealthAnalysisEventBatch.swift in Sources */,
				9AC3D7A626BCEA1D002701FF /* ClickstreamEvent.swift in Sources */,
				9A2B9EF8281FC44B009317C3 /* HealthMeta.pb.swift in Sources */,
				6867E5B22541BB5800EA3FEE /* KeepAliveService.swift in Sources */,
				9A0573F7248F688000CA2744 /* EventClassifier.swift in Sources */,
				BDA08EB42851F746007B0D46 /* UITableViewExtensions.swift in Sources */,
				687B2A3D246DB095008F2805 /* AppStateNotifierService.swift in Sources */,
				68E7BB0B244F5DDE0072549A /* NetworkConfiguration.swift in Sources */,
				BDA08EA22851F746007B0D46 /* EventsListingTableViewCell.swift in Sources */,
				9A2B9EF6281FC44B009317C3 /* Health.pb.swift in Sources */,
				68E7BB362456B64A0072549A /* Heartbeat.swift in Sources */,
				68E7BD422459701D0072549A /* NetworkService.swift in Sources */,
				68B78BA524BC5124002F5A60 /* DeviceInfo.swift in Sources */,
				BDA08EB02851F746007B0D46 /* FilterViewController.swift in Sources */,
				687B2A35246D1F3E008F2805 /* EventBatchProcessor.swift in Sources */,
				68E19FD6247E8E640074A790 /* ClickStreamConstraints.swift in Sources */,
				68E7BD66245ACE210072549A /* ClickStream.swift in Sources */,
				BDA08EA82851F746007B0D46 /* EventsListViewController.swift in Sources */,
				68E7BD6E245ACE210072549A /* EventBatch.swift in Sources */,
				9A8E11472487A65F000C544E /* EventProcessorDependencies.swift in Sources */,
				68E19FD7247E8E640074A790 /* ClickStreamEventClassification.swift in Sources */,
				9A2B9F00281FEFEF009317C3 /* CSLocationDTO.swift in Sources */,
				68E19FE3247FB93C0074A790 /* EventWarehouser.swift in Sources */,
				68E7BB2F2456B4A80072549A /* Requestable.swift in Sources */,
				BDBAB136285313C500E31716 /* EventsHelper.swift in Sources */,
				9A2B9F02281FEFEF009317C3 /* CSCommonPropertiesDTO.swift in Sources */,
				68E7BAF3244F0C8F0072549A /* NetworkBuilder.swift in Sources */,
				9A2B9EDE281FBF9E009317C3 /* Notifiable.swift in Sources */,
				6804B36E27660C2A00BA904D /* DispatchSourceTimer+RepeatingTimer.swift in Sources */,
				688D02D427FC155A009E7081 /* Atomic.swift in Sources */,
				9A2B9ED6281FBF9E009317C3 /* HealthTracker.swift in Sources */,
				68E6395425F8D68C00BAF2BB /* DatabaseDAO.swift in Sources */,
				68E7BD81245AE3CF0072549A /* ProtoConvertible.swift in Sources */,
				9A2B9EFB281FC57A009317C3 /* ClickStreamHealthConfigurations.swift in Sources */,
				9ACCD6B528080F57006BD993 /* NetworkManagerDependencies.swift in Sources */,
				9A8E11452487533C000C544E /* EventProcessor.swift in Sources */,
				9A2B9ED8281FBF9E009317C3 /* HealthAnalysisEvent.swift in Sources */,
				BDA08EA62851F746007B0D46 /* EventVisualizerLandingViewController.swift in Sources */,
				BDA08EAA2851F746007B0D46 /* EventsListViewModel.swift in Sources */,
				BDA08E9E2851F746007B0D46 /* RadioLabelTableViewCell.swift in Sources */,
				9A2E4A432474E831002FC449 /* SortedArray.swift in Sources */,
				6854351524F7A21800EFFD86 /* Logger.swift in Sources */,
				686CD8EC26045FB7000ED8D8 /* DatabasePersistable.swift in Sources */,
				687B2A2E246BB54E008F2805 /* EventBatchCreator.swift in Sources */,
				687B2A31246BD728008F2805 /* EventSchedulerDependencies.swift in Sources */,
				9AF4618A2508AE7F00B28C09 /* Reachability+Extension.swift in Sources */,
				68E6395925F8D7A100BAF2BB /* DatabaseHandler.swift in Sources */,
				683E660C2600B2B500A255AD /* EventBatchSizeRegulator.swift in Sources */,
				9A2B9EEA281FBF9E009317C3 /* AppVersionChecker.swift in Sources */,
				65B8248034CA816A64778A73 /* EventRequest.pb.swift in Sources */,
				0A2513DBC3A22E1EC696890B /* EventResponse.pb.swift in Sources */,
				BDA08EB62851F746007B0D46 /* EventStateViewable.swift in Sources */,
				9ABA38602843FC1C000B14E7 /* HealthTrackerDTO.swift in Sources */,
				4C1E4C99098332F58FB2E11D /* Event.pb.swift in Sources */,
>>>>>>> 98d2368c
			);
			runOnlyForDeploymentPostprocessing = 0;
		};
		68E7BD172456E6F10072549A /* Sources */ = {
			isa = PBXSourcesBuildPhase;
			buildActionMask = 2147483647;
			files = (
<<<<<<< HEAD
				BDFF2D992844CDFB005B843E /* EventProcessorDependencies.swift in Sources */,
				BDFF2D532844CDFB005B843E /* NetworkReachability.swift in Sources */,
				9AF0C75D280DECC400E39A12 /* EventProcessorDependenciesTests.swift in Sources */,
				BDFF2D592844CDFB005B843E /* ProtoConvertible.swift in Sources */,
				BDFF2D8F2844CDFB005B843E /* TableDefinable.swift in Sources */,
				681EAB4124897822003AB41A /* AppStateNotifierMock.swift in Sources */,
				BDFF2D5F2844CDFB005B843E /* ClickstreamDependencies.swift in Sources */,
				68316329260CB2690095DBCA /* BatchSizeRegulatorMock.swift in Sources */,
=======
				9AF461972509222700B28C09 /* Reachability+Extension.swift in Sources */,
				BDA08E9F2851F746007B0D46 /* RadioLabelTableViewCell.swift in Sources */,
				6804B36F27660C2A00BA904D /* DispatchSourceTimer+RepeatingTimer.swift in Sources */,
				68B78BA624BC599B002F5A60 /* DeviceInfo.swift in Sources */,
				6867E5B32541BB5800EA3FEE /* KeepAliveService.swift in Sources */,
				9AF0C75D280DECC400E39A12 /* EventProcessorDependenciesTests.swift in Sources */,
				BDA08EAD2851F746007B0D46 /* EventDetailsViewModel.swift in Sources */,
				681EAB4124897822003AB41A /* AppStateNotifierMock.swift in Sources */,
				9AC2C4D92481138800CDE82C /* DeviceStatusNotifier.swift in Sources */,
				683E660D2600B2B500A255AD /* EventBatchSizeRegulator.swift in Sources */,
				68E6395525F8D68C00BAF2BB /* DatabaseDAO.swift in Sources */,
				9AAFBAEB24754F0A009BFDFB /* SortedArray.swift in Sources */,
				9A2B9ED9281FBF9E009317C3 /* HealthAnalysisEvent.swift in Sources */,
				68E6395A25F8D7A100BAF2BB /* DatabaseHandler.swift in Sources */,
				68E19FE0247E9DC50074A790 /* ClickStreamEventClassification.swift in Sources */,
				9ABA38612843FC1C000B14E7 /* HealthTrackerDTO.swift in Sources */,
				68316329260CB2690095DBCA /* BatchSizeRegulatorMock.swift in Sources */,
				68E19FE1247E9DCC0074A790 /* JSONStringDecoder.swift in Sources */,
				BDA08EA12851F746007B0D46 /* FilterTextFieldTableViewCell.swift in Sources */,
				9AC3D7A726BCEA1D002701FF /* ClickstreamEvent.swift in Sources */,
>>>>>>> 98d2368c
				9AF0C764280DECE500E39A12 /* AppStateNotifierServiceTests.swift in Sources */,
				9AF0C767280DECEE00E39A12 /* NetworkServiceTests.swift in Sources */,
<<<<<<< HEAD
				BDFF2D3F2844CDFB005B843E /* RetryMechanism.swift in Sources */,
				9ACF41E824ADEC7000A10832 /* MockConstants.swift in Sources */,
				BDFF2D8B2844CDFB005B843E /* DatabaseHandler.swift in Sources */,
				BDFF2D4D2844CDFB005B843E /* NetworkConfiguration.swift in Sources */,
				BDFF2D7F2844CDFB005B843E /* EventWarehouser.swift in Sources */,
				BDFF2D832844CDFB005B843E /* AppStateNotifierService.swift in Sources */,
				BDFF2D932844CDFB005B843E /* FileStorable.swift in Sources */,
				BDFF2D472844CDFB005B843E /* Requestable.swift in Sources */,
				BDFF2D852844CDFB005B843E /* EventBatchSizeRegulator.swift in Sources */,
				BDFF2D7D2844CDFB005B843E /* EventSchedulerDependencies.swift in Sources */,
				BDFF2D672844CDFB005B843E /* Reachability+Extension.swift in Sources */,
=======
				687B2A3B246D639B008F2805 /* SchedulerService.swift in Sources */,
				680BEE0624EBE32000F61C82 /* EventRequest.swift in Sources */,
				9A2B9EF9281FC44B009317C3 /* HealthMeta.pb.swift in Sources */,
				BDA08EA52851F746007B0D46 /* EventVisualizerLandingViewModel.swift in Sources */,
				9ACF41E824ADEC7000A10832 /* MockConstants.swift in Sources */,
				68E7BD342456E7F40072549A /* Connectable.swift in Sources */,
				BDA08EB72851F746007B0D46 /* EventStateViewable.swift in Sources */,
				6831AFDE248F7681004596CC /* EventClassifier.swift in Sources */,
				68E7BD312456E7ED0072549A /* SocketHandler.swift in Sources */,
				68E7BD482459BF9C0072549A /* RetryMechanism.swift in Sources */,
				686CD8ED26045FB7000ED8D8 /* DatabasePersistable.swift in Sources */,
				6831AFDB248F7668004596CC /* EventProcessor.swift in Sources */,
				9ACCD6BB28081267006BD993 /* ClickStreamDependencies.swift in Sources */,
				9A2B9EFC281FC57A009317C3 /* ClickStreamHealthConfigurations.swift in Sources */,
				68E7BD6B245ACE210072549A /* Event.swift in Sources */,
				68E7BD322456E7EF0072549A /* Heartbeat.swift in Sources */,
				9A2B9EDF281FBF9E009317C3 /* Notifiable.swift in Sources */,
				BDA08EB52851F746007B0D46 /* UITableViewExtensions.swift in Sources */,
>>>>>>> 98d2368c
				68E7BD87246028CF0072549A /* SocketHandlerMock.swift in Sources */,
				BDFF2D5D2844CDFB005B843E /* ClickStream.swift in Sources */,
				BDFF2D872844CDFB005B843E /* SchedulerService.swift in Sources */,
				9AF0C758280DEC8C00E39A12 /* ClickStreamTests.swift in Sources */,
				BDFF2D552844CDFB005B843E /* DispatchSourceTimer+RepeatingTimer.swift in Sources */,
				BDFF2D492844CDFB005B843E /* NetworkService.swift in Sources */,
				9AF0C759280DEC9600E39A12 /* EventTests.swift in Sources */,
				BDFF2D512844CDFB005B843E /* DeviceStatusNotifier.swift in Sources */,
				9AF0C761280DECDE00E39A12 /* EventBatchProcessorTests.swift in Sources */,
<<<<<<< HEAD
=======
				687B2A2F246BB54E008F2805 /* EventBatchCreator.swift in Sources */,
				9A2B9EDB281FBF9E009317C3 /* HealthAnalysisEventBatch.swift in Sources */,
>>>>>>> 98d2368c
				68316339260DC7D00095DBCA /* DatabaseMock.swift in Sources */,
				9AF0C75F280DECD800E39A12 /* SchedulerServiceTests.swift in Sources */,
				BDFF2D892844CDFB005B843E /* SortedArray.swift in Sources */,
				BDFF2D632844CDFB005B843E /* ClickStreamEventClassification.swift in Sources */,
				687B2A2A246AA756008F2805 /* NetworkReachabilityMock.swift in Sources */,
<<<<<<< HEAD
				BDFF2D772844CDFB005B843E /* EventResponse.pb.swift in Sources */,
				BDFF2D6F2844CDFB005B843E /* Event.swift in Sources */,
				BDFF2D912844CDFB005B843E /* DatabasePersistable.swift in Sources */,
				BDFF2D792844CDFB005B843E /* Event.pb.swift in Sources */,
				BDFF2D6B2844CDFB005B843E /* Logger.swift in Sources */,
				BDFF2D4B2844CDFB005B843E /* Connectable.swift in Sources */,
=======
				9A2B9F01281FEFEF009317C3 /* CSLocationDTO.swift in Sources */,
				687B2A28246AA72F008F2805 /* NetworkReachability.swift in Sources */,
>>>>>>> 98d2368c
				9AF0C75E280DECD600E39A12 /* EventCreatorTests.swift in Sources */,
				BDFF2D4F2844CDFB005B843E /* Atomic.swift in Sources */,
				BDFF2D432844CDFB005B843E /* Heartbeat.swift in Sources */,
				BDFF2D5B2844CDFB005B843E /* EventRequest.swift in Sources */,
				BDFF2D652844CDFB005B843E /* Constants.swift in Sources */,
				6831635F261218F90095DBCA /* RetryMechanismTests.swift in Sources */,
<<<<<<< HEAD
				BDFF2D732844CDFB005B843E /* EventBatch.swift in Sources */,
				BDFF2D972844CDFB005B843E /* EventProcessor.swift in Sources */,
				9AF0C75A280DECBD00E39A12 /* EventBatchTests.swift in Sources */,
				BDFF2D812844CDFB005B843E /* EventBatchProcessor.swift in Sources */,
				9AF0C762280DECE100E39A12 /* EventWarehouserTests.swift in Sources */,
				9AF0C765280DECE800E39A12 /* NetworkManagerDependenciesTests.swift in Sources */,
				9AF0C75C280DECC200E39A12 /* EventProcessorTest.swift in Sources */,
				BDFF2D572844CDFB005B843E /* KeepAliveService.swift in Sources */,
				BDFF2D452844CDFB005B843E /* SocketHandler.swift in Sources */,
=======
				6831AFDF248F7687004596CC /* EventProcessorDependencies.swift in Sources */,
				BDA08EAF2851F746007B0D46 /* EventDetailsViewController.swift in Sources */,
				BDA08EB32851F746007B0D46 /* EventsHelper.swift in Sources */,
				68E19FE4247FB93C0074A790 /* EventWarehouser.swift in Sources */,
				9AF0C75A280DECBD00E39A12 /* EventBatchTests.swift in Sources */,
				9A2B9ED7281FBF9E009317C3 /* HealthTracker.swift in Sources */,
				68E7BD67245ACE210072549A /* ClickStream.swift in Sources */,
				68E7BD6F245ACE210072549A /* EventBatch.swift in Sources */,
				BDA08EAB2851F746007B0D46 /* EventsListViewModel.swift in Sources */,
				BDA08EA92851F746007B0D46 /* EventsListViewController.swift in Sources */,
				9AF0C762280DECE100E39A12 /* EventWarehouserTests.swift in Sources */,
				9AF0C765280DECE800E39A12 /* NetworkManagerDependenciesTests.swift in Sources */,
				9AF0C75C280DECC200E39A12 /* EventProcessorTest.swift in Sources */,
				BDA08EB12851F746007B0D46 /* FilterViewController.swift in Sources */,
				9A2B9EE9281FBF9E009317C3 /* Tracker.swift in Sources */,
				686CD8F426046026000ED8D8 /* TableDefinable.swift in Sources */,
				BDA08EB92851F746007B0D46 /* CollectionMapper.swift in Sources */,
				BDA08EA72851F746007B0D46 /* EventVisualizerLandingViewController.swift in Sources */,
				6854351624F7A21800EFFD86 /* Logger.swift in Sources */,
				9A2B9F03281FEFEF009317C3 /* CSCommonPropertiesDTO.swift in Sources */,
>>>>>>> 98d2368c
				9AF0C75B280DECBF00E39A12 /* ClickStreamDependenciesTests.swift in Sources */,
				BDFF2D3D2844CDFB005B843E /* NetworkBuilder.swift in Sources */,
				BDFF2D8D2844CDFB005B843E /* DatabaseDAO.swift in Sources */,
				BDFF2D612844CDFB005B843E /* ClickStreamConstraints.swift in Sources */,
				BDFF2D692844CDFB005B843E /* JSONStringDecoder.swift in Sources */,
				BDFF2D952844CDFB005B843E /* EventClassifier.swift in Sources */,
				BDFF2D752844CDFB005B843E /* EventRequest.pb.swift in Sources */,
				BDFF2D412844CDFB005B843E /* NetworkManagerDependencies.swift in Sources */,
				9AF0C760280DECDC00E39A12 /* SortedArrayTests.swift in Sources */,
<<<<<<< HEAD
				68E19FB8247D42100074A790 /* DispatchQueue+Detection.swift in Sources */,
				9AF0C768280DECF000E39A12 /* NetworkBuilderTests.swift in Sources */,
=======
				9A2B9EEE281FBFEF009317C3 /* TrackerConstants.swift in Sources */,
				687B2A32246BD728008F2805 /* EventSchedulerDependencies.swift in Sources */,
				688D02D527FC155A009E7081 /* Atomic.swift in Sources */,
				68E7BD332456E7F20072549A /* Requestable.swift in Sources */,
				68E19FB8247D42100074A790 /* DispatchQueue+Detection.swift in Sources */,
				68E7BD82245AE3CF0072549A /* ProtoConvertible.swift in Sources */,
				9A2B9EF7281FC44B009317C3 /* Health.pb.swift in Sources */,
				687B2A3E246DB095008F2805 /* AppStateNotifierService.swift in Sources */,
				9AF0C768280DECF000E39A12 /* NetworkBuilderTests.swift in Sources */,
				BDA08EA32851F746007B0D46 /* EventsListingTableViewCell.swift in Sources */,
				68E7BD83245F1DE90072549A /* NetworkBuilder.swift in Sources */,
				68E19FDF247E9DC30074A790 /* ClickStreamConstraints.swift in Sources */,
				27F8F3FDDD0A0E2575BE02F4 /* EventRequest.pb.swift in Sources */,
				2B738E065354EAECC5F9AF61 /* EventResponse.pb.swift in Sources */,
>>>>>>> 98d2368c
				9AF0C763280DECE300E39A12 /* EventSchedulerDependenciesTests.swift in Sources */,
				BDFF2D7B2844CDFB005B843E /* EventBatchCreator.swift in Sources */,
				BDFF2D712844CDFB005B843E /* ClickstreamEvent.swift in Sources */,
				9AF0C766280DECEB00E39A12 /* DeviceStatusNotifierTests.swift in Sources */,
<<<<<<< HEAD
				BDFF2D6D2844CDFB005B843E /* DeviceInfo.swift in Sources */,
=======
				9A2B9EEB281FBF9E009317C3 /* AppVersionChecker.swift in Sources */,
>>>>>>> 98d2368c
			);
			runOnlyForDeploymentPostprocessing = 0;
		};
/* End PBXSourcesBuildPhase section */

/* Begin PBXTargetDependency section */
		68E7BD222456E6F10072549A /* PBXTargetDependency */ = {
			isa = PBXTargetDependency;
			target = 68E7BADE244F08C00072549A /* Clickstream */;
			targetProxy = 68E7BD212456E6F10072549A /* PBXContainerItemProxy */;
		};
/* End PBXTargetDependency section */

/* Begin XCBuildConfiguration section */
		68E7BAE4244F08C00072549A /* Debug */ = {
			isa = XCBuildConfiguration;
			buildSettings = {
				ALWAYS_SEARCH_USER_PATHS = NO;
				CLANG_ANALYZER_NONNULL = YES;
				CLANG_ANALYZER_NUMBER_OBJECT_CONVERSION = YES_AGGRESSIVE;
				CLANG_CXX_LANGUAGE_STANDARD = "gnu++14";
				CLANG_CXX_LIBRARY = "libc++";
				CLANG_ENABLE_MODULES = YES;
				CLANG_ENABLE_OBJC_ARC = YES;
				CLANG_ENABLE_OBJC_WEAK = YES;
				CLANG_WARN_BLOCK_CAPTURE_AUTORELEASING = YES;
				CLANG_WARN_BOOL_CONVERSION = YES;
				CLANG_WARN_COMMA = YES;
				CLANG_WARN_CONSTANT_CONVERSION = YES;
				CLANG_WARN_DEPRECATED_OBJC_IMPLEMENTATIONS = YES;
				CLANG_WARN_DIRECT_OBJC_ISA_USAGE = YES_ERROR;
				CLANG_WARN_DOCUMENTATION_COMMENTS = YES;
				CLANG_WARN_EMPTY_BODY = YES;
				CLANG_WARN_ENUM_CONVERSION = YES;
				CLANG_WARN_INFINITE_RECURSION = YES;
				CLANG_WARN_INT_CONVERSION = YES;
				CLANG_WARN_NON_LITERAL_NULL_CONVERSION = YES;
				CLANG_WARN_OBJC_IMPLICIT_RETAIN_SELF = YES;
				CLANG_WARN_OBJC_LITERAL_CONVERSION = YES;
				CLANG_WARN_OBJC_ROOT_CLASS = YES_ERROR;
				CLANG_WARN_RANGE_LOOP_ANALYSIS = YES;
				CLANG_WARN_STRICT_PROTOTYPES = YES;
				CLANG_WARN_SUSPICIOUS_MOVE = YES;
				CLANG_WARN_UNGUARDED_AVAILABILITY = YES_AGGRESSIVE;
				CLANG_WARN_UNREACHABLE_CODE = YES;
				CLANG_WARN__DUPLICATE_METHOD_MATCH = YES;
				COPY_PHASE_STRIP = NO;
				DEBUG_INFORMATION_FORMAT = dwarf;
				ENABLE_STRICT_OBJC_MSGSEND = YES;
				ENABLE_TESTABILITY = YES;
				GCC_C_LANGUAGE_STANDARD = gnu11;
				GCC_DYNAMIC_NO_PIC = NO;
				GCC_NO_COMMON_BLOCKS = YES;
				GCC_OPTIMIZATION_LEVEL = 0;
				GCC_PREPROCESSOR_DEFINITIONS = (
					"DEBUG=1",
					"$(inherited)",
				);
				GCC_WARN_64_TO_32_BIT_CONVERSION = YES;
				GCC_WARN_ABOUT_RETURN_TYPE = YES_ERROR;
				GCC_WARN_UNDECLARED_SELECTOR = YES;
				GCC_WARN_UNINITIALIZED_AUTOS = YES_AGGRESSIVE;
				GCC_WARN_UNUSED_FUNCTION = YES;
				GCC_WARN_UNUSED_VARIABLE = YES;
				IPHONEOS_DEPLOYMENT_TARGET = 11.0;
				MTL_ENABLE_DEBUG_INFO = INCLUDE_SOURCE;
				MTL_FAST_MATH = YES;
				ONLY_ACTIVE_ARCH = YES;
				SDKROOT = iphoneos;
				SWIFT_ACTIVE_COMPILATION_CONDITIONS = DEBUG;
				SWIFT_OPTIMIZATION_LEVEL = "-Onone";
			};
			name = Debug;
		};
		68E7BAE5244F08C00072549A /* Release */ = {
			isa = XCBuildConfiguration;
			buildSettings = {
				ALWAYS_SEARCH_USER_PATHS = NO;
				CLANG_ANALYZER_NONNULL = YES;
				CLANG_ANALYZER_NUMBER_OBJECT_CONVERSION = YES_AGGRESSIVE;
				CLANG_CXX_LANGUAGE_STANDARD = "gnu++14";
				CLANG_CXX_LIBRARY = "libc++";
				CLANG_ENABLE_MODULES = YES;
				CLANG_ENABLE_OBJC_ARC = YES;
				CLANG_ENABLE_OBJC_WEAK = YES;
				CLANG_WARN_BLOCK_CAPTURE_AUTORELEASING = YES;
				CLANG_WARN_BOOL_CONVERSION = YES;
				CLANG_WARN_COMMA = YES;
				CLANG_WARN_CONSTANT_CONVERSION = YES;
				CLANG_WARN_DEPRECATED_OBJC_IMPLEMENTATIONS = YES;
				CLANG_WARN_DIRECT_OBJC_ISA_USAGE = YES_ERROR;
				CLANG_WARN_DOCUMENTATION_COMMENTS = YES;
				CLANG_WARN_EMPTY_BODY = YES;
				CLANG_WARN_ENUM_CONVERSION = YES;
				CLANG_WARN_INFINITE_RECURSION = YES;
				CLANG_WARN_INT_CONVERSION = YES;
				CLANG_WARN_NON_LITERAL_NULL_CONVERSION = YES;
				CLANG_WARN_OBJC_IMPLICIT_RETAIN_SELF = YES;
				CLANG_WARN_OBJC_LITERAL_CONVERSION = YES;
				CLANG_WARN_OBJC_ROOT_CLASS = YES_ERROR;
				CLANG_WARN_RANGE_LOOP_ANALYSIS = YES;
				CLANG_WARN_STRICT_PROTOTYPES = YES;
				CLANG_WARN_SUSPICIOUS_MOVE = YES;
				CLANG_WARN_UNGUARDED_AVAILABILITY = YES_AGGRESSIVE;
				CLANG_WARN_UNREACHABLE_CODE = YES;
				CLANG_WARN__DUPLICATE_METHOD_MATCH = YES;
				COPY_PHASE_STRIP = NO;
				DEBUG_INFORMATION_FORMAT = "dwarf-with-dsym";
				ENABLE_NS_ASSERTIONS = NO;
				ENABLE_STRICT_OBJC_MSGSEND = YES;
				GCC_C_LANGUAGE_STANDARD = gnu11;
				GCC_NO_COMMON_BLOCKS = YES;
				GCC_WARN_64_TO_32_BIT_CONVERSION = YES;
				GCC_WARN_ABOUT_RETURN_TYPE = YES_ERROR;
				GCC_WARN_UNDECLARED_SELECTOR = YES;
				GCC_WARN_UNINITIALIZED_AUTOS = YES_AGGRESSIVE;
				GCC_WARN_UNUSED_FUNCTION = YES;
				GCC_WARN_UNUSED_VARIABLE = YES;
				IPHONEOS_DEPLOYMENT_TARGET = 11.0;
				MTL_ENABLE_DEBUG_INFO = NO;
				MTL_FAST_MATH = YES;
				SDKROOT = iphoneos;
				SWIFT_ACTIVE_COMPILATION_CONDITIONS = RELEASE;
				SWIFT_COMPILATION_MODE = wholemodule;
				SWIFT_OPTIMIZATION_LEVEL = "-O";
				VALIDATE_PRODUCT = YES;
			};
			name = Release;
		};
		68E7BAE7244F08C00072549A /* Debug */ = {
			isa = XCBuildConfiguration;
			buildSettings = {
				CODE_SIGN_STYLE = Automatic;
				OTHER_LDFLAGS = "-ObjC";
				PRODUCT_NAME = "$(TARGET_NAME)";
				SKIP_INSTALL = YES;
				SWIFT_ACTIVE_COMPILATION_CONDITIONS = "$(inherited) TRACKER_ENABLED EVENT_VISUALIZER_ENABLED";
				SWIFT_VERSION = 5.0;
				TARGETED_DEVICE_FAMILY = "1,2";
			};
			name = Debug;
		};
		68E7BAE8244F08C00072549A /* Release */ = {
			isa = XCBuildConfiguration;
			buildSettings = {
				CODE_SIGN_STYLE = Automatic;
				OTHER_LDFLAGS = "-ObjC";
				PRODUCT_NAME = "$(TARGET_NAME)";
				SKIP_INSTALL = YES;
				SWIFT_ACTIVE_COMPILATION_CONDITIONS = "$(inherited) TRACKER_ENABLED EVENT_VISUALIZER_ENABLED";
				SWIFT_VERSION = 5.0;
				TARGETED_DEVICE_FAMILY = "1,2";
			};
			name = Release;
		};
		68E7BB14245062B50072549A /* Integration */ = {
			isa = XCBuildConfiguration;
			buildSettings = {
				ALWAYS_SEARCH_USER_PATHS = NO;
				CLANG_ANALYZER_NONNULL = YES;
				CLANG_ANALYZER_NUMBER_OBJECT_CONVERSION = YES_AGGRESSIVE;
				CLANG_CXX_LANGUAGE_STANDARD = "gnu++14";
				CLANG_CXX_LIBRARY = "libc++";
				CLANG_ENABLE_MODULES = YES;
				CLANG_ENABLE_OBJC_ARC = YES;
				CLANG_ENABLE_OBJC_WEAK = YES;
				CLANG_WARN_BLOCK_CAPTURE_AUTORELEASING = YES;
				CLANG_WARN_BOOL_CONVERSION = YES;
				CLANG_WARN_COMMA = YES;
				CLANG_WARN_CONSTANT_CONVERSION = YES;
				CLANG_WARN_DEPRECATED_OBJC_IMPLEMENTATIONS = YES;
				CLANG_WARN_DIRECT_OBJC_ISA_USAGE = YES_ERROR;
				CLANG_WARN_DOCUMENTATION_COMMENTS = YES;
				CLANG_WARN_EMPTY_BODY = YES;
				CLANG_WARN_ENUM_CONVERSION = YES;
				CLANG_WARN_INFINITE_RECURSION = YES;
				CLANG_WARN_INT_CONVERSION = YES;
				CLANG_WARN_NON_LITERAL_NULL_CONVERSION = YES;
				CLANG_WARN_OBJC_IMPLICIT_RETAIN_SELF = YES;
				CLANG_WARN_OBJC_LITERAL_CONVERSION = YES;
				CLANG_WARN_OBJC_ROOT_CLASS = YES_ERROR;
				CLANG_WARN_RANGE_LOOP_ANALYSIS = YES;
				CLANG_WARN_STRICT_PROTOTYPES = YES;
				CLANG_WARN_SUSPICIOUS_MOVE = YES;
				CLANG_WARN_UNGUARDED_AVAILABILITY = YES_AGGRESSIVE;
				CLANG_WARN_UNREACHABLE_CODE = YES;
				CLANG_WARN__DUPLICATE_METHOD_MATCH = YES;
				COPY_PHASE_STRIP = NO;
				DEBUG_INFORMATION_FORMAT = dwarf;
				ENABLE_STRICT_OBJC_MSGSEND = YES;
				ENABLE_TESTABILITY = YES;
				GCC_C_LANGUAGE_STANDARD = gnu11;
				GCC_DYNAMIC_NO_PIC = NO;
				GCC_NO_COMMON_BLOCKS = YES;
				GCC_OPTIMIZATION_LEVEL = 0;
				GCC_PREPROCESSOR_DEFINITIONS = (
					"DEBUG=1",
					"$(inherited)",
				);
				GCC_WARN_64_TO_32_BIT_CONVERSION = YES;
				GCC_WARN_ABOUT_RETURN_TYPE = YES_ERROR;
				GCC_WARN_UNDECLARED_SELECTOR = YES;
				GCC_WARN_UNINITIALIZED_AUTOS = YES_AGGRESSIVE;
				GCC_WARN_UNUSED_FUNCTION = YES;
				GCC_WARN_UNUSED_VARIABLE = YES;
				IPHONEOS_DEPLOYMENT_TARGET = 11.0;
				MTL_ENABLE_DEBUG_INFO = INCLUDE_SOURCE;
				MTL_FAST_MATH = YES;
				ONLY_ACTIVE_ARCH = YES;
				SDKROOT = iphoneos;
				SWIFT_ACTIVE_COMPILATION_CONDITIONS = INTEGRATION;
				SWIFT_OPTIMIZATION_LEVEL = "-Onone";
			};
			name = Integration;
		};
		68E7BB15245062B50072549A /* Integration */ = {
			isa = XCBuildConfiguration;
			buildSettings = {
				CODE_SIGN_STYLE = Automatic;
				ONLY_ACTIVE_ARCH = NO;
				OTHER_LDFLAGS = "-ObjC";
				PRODUCT_NAME = "$(TARGET_NAME)";
				SKIP_INSTALL = YES;
				SWIFT_ACTIVE_COMPILATION_CONDITIONS = "$(inherited) TRACKER_ENABLED EVENT_VISUALIZER_ENABLED";
				SWIFT_VERSION = 5.0;
				TARGETED_DEVICE_FAMILY = "1,2";
			};
			name = Integration;
		};
		68E7BB16245062C80072549A /* Production */ = {
			isa = XCBuildConfiguration;
			buildSettings = {
				ALWAYS_SEARCH_USER_PATHS = NO;
				CLANG_ANALYZER_NONNULL = YES;
				CLANG_ANALYZER_NUMBER_OBJECT_CONVERSION = YES_AGGRESSIVE;
				CLANG_CXX_LANGUAGE_STANDARD = "gnu++14";
				CLANG_CXX_LIBRARY = "libc++";
				CLANG_ENABLE_MODULES = YES;
				CLANG_ENABLE_OBJC_ARC = YES;
				CLANG_ENABLE_OBJC_WEAK = YES;
				CLANG_WARN_BLOCK_CAPTURE_AUTORELEASING = YES;
				CLANG_WARN_BOOL_CONVERSION = YES;
				CLANG_WARN_COMMA = YES;
				CLANG_WARN_CONSTANT_CONVERSION = YES;
				CLANG_WARN_DEPRECATED_OBJC_IMPLEMENTATIONS = YES;
				CLANG_WARN_DIRECT_OBJC_ISA_USAGE = YES_ERROR;
				CLANG_WARN_DOCUMENTATION_COMMENTS = YES;
				CLANG_WARN_EMPTY_BODY = YES;
				CLANG_WARN_ENUM_CONVERSION = YES;
				CLANG_WARN_INFINITE_RECURSION = YES;
				CLANG_WARN_INT_CONVERSION = YES;
				CLANG_WARN_NON_LITERAL_NULL_CONVERSION = YES;
				CLANG_WARN_OBJC_IMPLICIT_RETAIN_SELF = YES;
				CLANG_WARN_OBJC_LITERAL_CONVERSION = YES;
				CLANG_WARN_OBJC_ROOT_CLASS = YES_ERROR;
				CLANG_WARN_RANGE_LOOP_ANALYSIS = YES;
				CLANG_WARN_STRICT_PROTOTYPES = YES;
				CLANG_WARN_SUSPICIOUS_MOVE = YES;
				CLANG_WARN_UNGUARDED_AVAILABILITY = YES_AGGRESSIVE;
				CLANG_WARN_UNREACHABLE_CODE = YES;
				CLANG_WARN__DUPLICATE_METHOD_MATCH = YES;
				COPY_PHASE_STRIP = NO;
				DEBUG_INFORMATION_FORMAT = "dwarf-with-dsym";
				ENABLE_NS_ASSERTIONS = NO;
				ENABLE_STRICT_OBJC_MSGSEND = YES;
				GCC_C_LANGUAGE_STANDARD = gnu11;
				GCC_NO_COMMON_BLOCKS = YES;
				GCC_WARN_64_TO_32_BIT_CONVERSION = YES;
				GCC_WARN_ABOUT_RETURN_TYPE = YES_ERROR;
				GCC_WARN_UNDECLARED_SELECTOR = YES;
				GCC_WARN_UNINITIALIZED_AUTOS = YES_AGGRESSIVE;
				GCC_WARN_UNUSED_FUNCTION = YES;
				GCC_WARN_UNUSED_VARIABLE = YES;
				IPHONEOS_DEPLOYMENT_TARGET = 11.0;
				MTL_ENABLE_DEBUG_INFO = NO;
				MTL_FAST_MATH = YES;
				SDKROOT = iphoneos;
				SWIFT_ACTIVE_COMPILATION_CONDITIONS = PRODUCTION;
				SWIFT_COMPILATION_MODE = wholemodule;
				SWIFT_OPTIMIZATION_LEVEL = "-O";
				VALIDATE_PRODUCT = YES;
			};
			name = Production;
		};
		68E7BB17245062C80072549A /* Production */ = {
			isa = XCBuildConfiguration;
			buildSettings = {
				CODE_SIGN_STYLE = Automatic;
				OTHER_LDFLAGS = "-ObjC";
				PRODUCT_NAME = "$(TARGET_NAME)";
				SKIP_INSTALL = YES;
				SWIFT_ACTIVE_COMPILATION_CONDITIONS = "$(inherited) TRACKER_ENABLED EVENT_VISUALIZER_ENABLED";
				SWIFT_VERSION = 5.0;
				TARGETED_DEVICE_FAMILY = "1,2";
			};
			name = Production;
		};
		68E7BB18245062D20072549A /* Alpha */ = {
			isa = XCBuildConfiguration;
			buildSettings = {
				ALWAYS_SEARCH_USER_PATHS = NO;
				CLANG_ANALYZER_NONNULL = YES;
				CLANG_ANALYZER_NUMBER_OBJECT_CONVERSION = YES_AGGRESSIVE;
				CLANG_CXX_LANGUAGE_STANDARD = "gnu++14";
				CLANG_CXX_LIBRARY = "libc++";
				CLANG_ENABLE_MODULES = YES;
				CLANG_ENABLE_OBJC_ARC = YES;
				CLANG_ENABLE_OBJC_WEAK = YES;
				CLANG_WARN_BLOCK_CAPTURE_AUTORELEASING = YES;
				CLANG_WARN_BOOL_CONVERSION = YES;
				CLANG_WARN_COMMA = YES;
				CLANG_WARN_CONSTANT_CONVERSION = YES;
				CLANG_WARN_DEPRECATED_OBJC_IMPLEMENTATIONS = YES;
				CLANG_WARN_DIRECT_OBJC_ISA_USAGE = YES_ERROR;
				CLANG_WARN_DOCUMENTATION_COMMENTS = YES;
				CLANG_WARN_EMPTY_BODY = YES;
				CLANG_WARN_ENUM_CONVERSION = YES;
				CLANG_WARN_INFINITE_RECURSION = YES;
				CLANG_WARN_INT_CONVERSION = YES;
				CLANG_WARN_NON_LITERAL_NULL_CONVERSION = YES;
				CLANG_WARN_OBJC_IMPLICIT_RETAIN_SELF = YES;
				CLANG_WARN_OBJC_LITERAL_CONVERSION = YES;
				CLANG_WARN_OBJC_ROOT_CLASS = YES_ERROR;
				CLANG_WARN_RANGE_LOOP_ANALYSIS = YES;
				CLANG_WARN_STRICT_PROTOTYPES = YES;
				CLANG_WARN_SUSPICIOUS_MOVE = YES;
				CLANG_WARN_UNGUARDED_AVAILABILITY = YES_AGGRESSIVE;
				CLANG_WARN_UNREACHABLE_CODE = YES;
				CLANG_WARN__DUPLICATE_METHOD_MATCH = YES;
				COPY_PHASE_STRIP = NO;
				DEBUG_INFORMATION_FORMAT = "dwarf-with-dsym";
				ENABLE_NS_ASSERTIONS = NO;
				ENABLE_STRICT_OBJC_MSGSEND = YES;
				GCC_C_LANGUAGE_STANDARD = gnu11;
				GCC_NO_COMMON_BLOCKS = YES;
				GCC_WARN_64_TO_32_BIT_CONVERSION = YES;
				GCC_WARN_ABOUT_RETURN_TYPE = YES_ERROR;
				GCC_WARN_UNDECLARED_SELECTOR = YES;
				GCC_WARN_UNINITIALIZED_AUTOS = YES_AGGRESSIVE;
				GCC_WARN_UNUSED_FUNCTION = YES;
				GCC_WARN_UNUSED_VARIABLE = YES;
				IPHONEOS_DEPLOYMENT_TARGET = 11.0;
				MTL_ENABLE_DEBUG_INFO = NO;
				MTL_FAST_MATH = YES;
				ONLY_ACTIVE_ARCH = NO;
				SDKROOT = iphoneos;
				SWIFT_ACTIVE_COMPILATION_CONDITIONS = APLHA;
				SWIFT_COMPILATION_MODE = wholemodule;
				SWIFT_OPTIMIZATION_LEVEL = "-O";
				VALIDATE_PRODUCT = YES;
			};
			name = Alpha;
		};
		68E7BB19245062D20072549A /* Alpha */ = {
			isa = XCBuildConfiguration;
			buildSettings = {
				CODE_SIGN_STYLE = Automatic;
				OTHER_LDFLAGS = "-ObjC";
				PRODUCT_NAME = "$(TARGET_NAME)";
				SKIP_INSTALL = YES;
				SWIFT_ACTIVE_COMPILATION_CONDITIONS = "$(inherited) TRACKER_ENABLED EVENT_VISUALIZER_ENABLED";
				SWIFT_VERSION = 5.0;
				TARGETED_DEVICE_FAMILY = "1,2";
			};
			name = Alpha;
		};
		68E7BD242456E6F10072549A /* Debug */ = {
			isa = XCBuildConfiguration;
			buildSettings = {
				ALWAYS_EMBED_SWIFT_STANDARD_LIBRARIES = YES;
				CODE_SIGN_STYLE = Manual;
				DEVELOPMENT_TEAM = "";
				INFOPLIST_FILE = ClickstreamTests/Info.plist;
				LD_RUNPATH_SEARCH_PATHS = (
					"$(inherited)",
					"@executable_path/Frameworks",
					"@loader_path/Frameworks",
				);
				PRODUCT_BUNDLE_IDENTIFIER = com.ClickstreamTests;
				PRODUCT_NAME = "$(TARGET_NAME)";
				PROVISIONING_PROFILE_SPECIFIER = "";
				"PROVISIONING_PROFILE_SPECIFIER[sdk=macosx*]" = "";
				SWIFT_ACTIVE_COMPILATION_CONDITIONS = "$(inherited) EVENT_VISUALIZER_ENABLED";
				SWIFT_VERSION = 5.0;
				TARGETED_DEVICE_FAMILY = "1,2";
			};
			name = Debug;
		};
		68E7BD252456E6F10072549A /* Integration */ = {
			isa = XCBuildConfiguration;
			buildSettings = {
				ALWAYS_EMBED_SWIFT_STANDARD_LIBRARIES = YES;
				CODE_SIGN_STYLE = Manual;
				DEVELOPMENT_TEAM = "";
				INFOPLIST_FILE = ClickstreamTests/Info.plist;
				LD_RUNPATH_SEARCH_PATHS = (
					"$(inherited)",
					"@executable_path/Frameworks",
					"@loader_path/Frameworks",
				);
				PRODUCT_BUNDLE_IDENTIFIER = com.ClickstreamTests;
				PRODUCT_NAME = "$(TARGET_NAME)";
				PROVISIONING_PROFILE_SPECIFIER = "";
				"PROVISIONING_PROFILE_SPECIFIER[sdk=macosx*]" = "";
				SWIFT_ACTIVE_COMPILATION_CONDITIONS = "$(inherited) EVENT_VISUALIZER_ENABLED";
				SWIFT_VERSION = 5.0;
				TARGETED_DEVICE_FAMILY = "1,2";
			};
			name = Integration;
		};
		68E7BD262456E6F10072549A /* Release */ = {
			isa = XCBuildConfiguration;
			buildSettings = {
				ALWAYS_EMBED_SWIFT_STANDARD_LIBRARIES = YES;
				CODE_SIGN_STYLE = Manual;
				DEVELOPMENT_TEAM = "";
				INFOPLIST_FILE = ClickstreamTests/Info.plist;
				LD_RUNPATH_SEARCH_PATHS = (
					"$(inherited)",
					"@executable_path/Frameworks",
					"@loader_path/Frameworks",
				);
				PRODUCT_BUNDLE_IDENTIFIER = com.ClickstreamTests;
				PRODUCT_NAME = "$(TARGET_NAME)";
				PROVISIONING_PROFILE_SPECIFIER = "";
				"PROVISIONING_PROFILE_SPECIFIER[sdk=macosx*]" = "";
				SWIFT_ACTIVE_COMPILATION_CONDITIONS = "$(inherited) EVENT_VISUALIZER_ENABLED";
				SWIFT_VERSION = 5.0;
				TARGETED_DEVICE_FAMILY = "1,2";
			};
			name = Release;
		};
		68E7BD272456E6F10072549A /* Alpha */ = {
			isa = XCBuildConfiguration;
			buildSettings = {
				ALWAYS_EMBED_SWIFT_STANDARD_LIBRARIES = YES;
				CODE_SIGN_STYLE = Manual;
				DEVELOPMENT_TEAM = "";
				INFOPLIST_FILE = ClickstreamTests/Info.plist;
				LD_RUNPATH_SEARCH_PATHS = (
					"$(inherited)",
					"@executable_path/Frameworks",
					"@loader_path/Frameworks",
				);
				PRODUCT_BUNDLE_IDENTIFIER = com.ClickstreamTests;
				PRODUCT_NAME = "$(TARGET_NAME)";
				PROVISIONING_PROFILE_SPECIFIER = "";
				"PROVISIONING_PROFILE_SPECIFIER[sdk=macosx*]" = "";
				SWIFT_ACTIVE_COMPILATION_CONDITIONS = "$(inherited) EVENT_VISUALIZER_ENABLED";
				SWIFT_VERSION = 5.0;
				TARGETED_DEVICE_FAMILY = "1,2";
			};
			name = Alpha;
		};
		68E7BD282456E6F10072549A /* Production */ = {
			isa = XCBuildConfiguration;
			buildSettings = {
				ALWAYS_EMBED_SWIFT_STANDARD_LIBRARIES = YES;
				CODE_SIGN_STYLE = Manual;
				DEVELOPMENT_TEAM = "";
				INFOPLIST_FILE = ClickstreamTests/Info.plist;
				LD_RUNPATH_SEARCH_PATHS = (
					"$(inherited)",
					"@executable_path/Frameworks",
					"@loader_path/Frameworks",
				);
				PRODUCT_BUNDLE_IDENTIFIER = com.ClickstreamTests;
				PRODUCT_NAME = "$(TARGET_NAME)";
				PROVISIONING_PROFILE_SPECIFIER = "";
				"PROVISIONING_PROFILE_SPECIFIER[sdk=macosx*]" = "";
				SWIFT_ACTIVE_COMPILATION_CONDITIONS = "$(inherited) EVENT_VISUALIZER_ENABLED";
				SWIFT_VERSION = 5.0;
				TARGETED_DEVICE_FAMILY = "1,2";
			};
			name = Production;
		};
/* End XCBuildConfiguration section */

/* Begin XCConfigurationList section */
		68E7BADA244F08C00072549A /* Build configuration list for PBXProject "Clickstream" */ = {
			isa = XCConfigurationList;
			buildConfigurations = (
				68E7BAE4244F08C00072549A /* Debug */,
				68E7BB14245062B50072549A /* Integration */,
				68E7BAE5244F08C00072549A /* Release */,
				68E7BB18245062D20072549A /* Alpha */,
				68E7BB16245062C80072549A /* Production */,
			);
			defaultConfigurationIsVisible = 0;
			defaultConfigurationName = Release;
		};
		68E7BAE6244F08C00072549A /* Build configuration list for PBXNativeTarget "Clickstream" */ = {
			isa = XCConfigurationList;
			buildConfigurations = (
				68E7BAE7244F08C00072549A /* Debug */,
				68E7BB15245062B50072549A /* Integration */,
				68E7BAE8244F08C00072549A /* Release */,
				68E7BB19245062D20072549A /* Alpha */,
				68E7BB17245062C80072549A /* Production */,
			);
			defaultConfigurationIsVisible = 0;
			defaultConfigurationName = Release;
		};
		68E7BD232456E6F10072549A /* Build configuration list for PBXNativeTarget "ClickstreamTests" */ = {
			isa = XCConfigurationList;
			buildConfigurations = (
				68E7BD242456E6F10072549A /* Debug */,
				68E7BD252456E6F10072549A /* Integration */,
				68E7BD262456E6F10072549A /* Release */,
				68E7BD272456E6F10072549A /* Alpha */,
				68E7BD282456E6F10072549A /* Production */,
			);
			defaultConfigurationIsVisible = 0;
			defaultConfigurationName = Release;
		};
/* End XCConfigurationList section */
	};
	rootObject = 68E7BAD7244F08C00072549A /* Project object */;
}<|MERGE_RESOLUTION|>--- conflicted
+++ resolved
@@ -11,70 +11,10 @@
 		68316329260CB2690095DBCA /* BatchSizeRegulatorMock.swift in Sources */ = {isa = PBXBuildFile; fileRef = 68316328260CB2690095DBCA /* BatchSizeRegulatorMock.swift */; };
 		68316339260DC7D00095DBCA /* DatabaseMock.swift in Sources */ = {isa = PBXBuildFile; fileRef = 68316338260DC7D00095DBCA /* DatabaseMock.swift */; };
 		6831635F261218F90095DBCA /* RetryMechanismTests.swift in Sources */ = {isa = PBXBuildFile; fileRef = 6831635E261218F90095DBCA /* RetryMechanismTests.swift */; };
-<<<<<<< HEAD
-=======
-		6831AFDB248F7668004596CC /* EventProcessor.swift in Sources */ = {isa = PBXBuildFile; fileRef = 9A8E11442487533C000C544E /* EventProcessor.swift */; };
-		6831AFDE248F7681004596CC /* EventClassifier.swift in Sources */ = {isa = PBXBuildFile; fileRef = 9A8E11492487C599000C544E /* EventClassifier.swift */; };
-		6831AFDF248F7687004596CC /* EventProcessorDependencies.swift in Sources */ = {isa = PBXBuildFile; fileRef = 9A8E11462487A65F000C544E /* EventProcessorDependencies.swift */; };
-		683E660C2600B2B500A255AD /* EventBatchSizeRegulator.swift in Sources */ = {isa = PBXBuildFile; fileRef = 683E660B2600B2B500A255AD /* EventBatchSizeRegulator.swift */; };
-		683E660D2600B2B500A255AD /* EventBatchSizeRegulator.swift in Sources */ = {isa = PBXBuildFile; fileRef = 683E660B2600B2B500A255AD /* EventBatchSizeRegulator.swift */; };
-		6854351524F7A21800EFFD86 /* Logger.swift in Sources */ = {isa = PBXBuildFile; fileRef = 6854351424F7A21800EFFD86 /* Logger.swift */; };
-		6854351624F7A21800EFFD86 /* Logger.swift in Sources */ = {isa = PBXBuildFile; fileRef = 6854351424F7A21800EFFD86 /* Logger.swift */; };
-		6867E5B22541BB5800EA3FEE /* KeepAliveService.swift in Sources */ = {isa = PBXBuildFile; fileRef = 6867E5B12541BB5800EA3FEE /* KeepAliveService.swift */; };
-		6867E5B32541BB5800EA3FEE /* KeepAliveService.swift in Sources */ = {isa = PBXBuildFile; fileRef = 6867E5B12541BB5800EA3FEE /* KeepAliveService.swift */; };
-		686CD8EC26045FB7000ED8D8 /* DatabasePersistable.swift in Sources */ = {isa = PBXBuildFile; fileRef = 686CD8EB26045FB7000ED8D8 /* DatabasePersistable.swift */; };
-		686CD8ED26045FB7000ED8D8 /* DatabasePersistable.swift in Sources */ = {isa = PBXBuildFile; fileRef = 686CD8EB26045FB7000ED8D8 /* DatabasePersistable.swift */; };
-		686CD8F326046026000ED8D8 /* TableDefinable.swift in Sources */ = {isa = PBXBuildFile; fileRef = 686CD8F226046026000ED8D8 /* TableDefinable.swift */; };
-		686CD8F426046026000ED8D8 /* TableDefinable.swift in Sources */ = {isa = PBXBuildFile; fileRef = 686CD8F226046026000ED8D8 /* TableDefinable.swift */; };
-		687B2A27246A7AE5008F2805 /* NetworkReachability.swift in Sources */ = {isa = PBXBuildFile; fileRef = 687B2A26246A7AE5008F2805 /* NetworkReachability.swift */; };
-		687B2A28246AA72F008F2805 /* NetworkReachability.swift in Sources */ = {isa = PBXBuildFile; fileRef = 687B2A26246A7AE5008F2805 /* NetworkReachability.swift */; };
->>>>>>> 98d2368c
 		687B2A2A246AA756008F2805 /* NetworkReachabilityMock.swift in Sources */ = {isa = PBXBuildFile; fileRef = 687B2A29246AA756008F2805 /* NetworkReachabilityMock.swift */; };
 		68E19FB8247D42100074A790 /* DispatchQueue+Detection.swift in Sources */ = {isa = PBXBuildFile; fileRef = 68E19FB5247D42100074A790 /* DispatchQueue+Detection.swift */; };
 		68E7BD202456E6F10072549A /* libClickstream.a in Frameworks */ = {isa = PBXBuildFile; fileRef = 68E7BADF244F08C00072549A /* libClickstream.a */; };
 		68E7BD87246028CF0072549A /* SocketHandlerMock.swift in Sources */ = {isa = PBXBuildFile; fileRef = 68E7BD86246028CF0072549A /* SocketHandlerMock.swift */; };
-<<<<<<< HEAD
-=======
-		9A0573F7248F688000CA2744 /* EventClassifier.swift in Sources */ = {isa = PBXBuildFile; fileRef = 9A8E11492487C599000C544E /* EventClassifier.swift */; };
-		9A2B9ED6281FBF9E009317C3 /* HealthTracker.swift in Sources */ = {isa = PBXBuildFile; fileRef = 9A2B9EC9281FBF9D009317C3 /* HealthTracker.swift */; };
-		9A2B9ED7281FBF9E009317C3 /* HealthTracker.swift in Sources */ = {isa = PBXBuildFile; fileRef = 9A2B9EC9281FBF9D009317C3 /* HealthTracker.swift */; };
-		9A2B9ED8281FBF9E009317C3 /* HealthAnalysisEvent.swift in Sources */ = {isa = PBXBuildFile; fileRef = 9A2B9ECA281FBF9D009317C3 /* HealthAnalysisEvent.swift */; };
-		9A2B9ED9281FBF9E009317C3 /* HealthAnalysisEvent.swift in Sources */ = {isa = PBXBuildFile; fileRef = 9A2B9ECA281FBF9D009317C3 /* HealthAnalysisEvent.swift */; };
-		9A2B9EDA281FBF9E009317C3 /* HealthAnalysisEventBatch.swift in Sources */ = {isa = PBXBuildFile; fileRef = 9A2B9ECB281FBF9D009317C3 /* HealthAnalysisEventBatch.swift */; };
-		9A2B9EDB281FBF9E009317C3 /* HealthAnalysisEventBatch.swift in Sources */ = {isa = PBXBuildFile; fileRef = 9A2B9ECB281FBF9D009317C3 /* HealthAnalysisEventBatch.swift */; };
-		9A2B9EDE281FBF9E009317C3 /* Notifiable.swift in Sources */ = {isa = PBXBuildFile; fileRef = 9A2B9ECE281FBF9D009317C3 /* Notifiable.swift */; };
-		9A2B9EDF281FBF9E009317C3 /* Notifiable.swift in Sources */ = {isa = PBXBuildFile; fileRef = 9A2B9ECE281FBF9D009317C3 /* Notifiable.swift */; };
-		9A2B9EE9281FBF9E009317C3 /* Tracker.swift in Sources */ = {isa = PBXBuildFile; fileRef = 9A2B9ED4281FBF9D009317C3 /* Tracker.swift */; };
-		9A2B9EEA281FBF9E009317C3 /* AppVersionChecker.swift in Sources */ = {isa = PBXBuildFile; fileRef = 9A2B9ED5281FBF9D009317C3 /* AppVersionChecker.swift */; };
-		9A2B9EEB281FBF9E009317C3 /* AppVersionChecker.swift in Sources */ = {isa = PBXBuildFile; fileRef = 9A2B9ED5281FBF9D009317C3 /* AppVersionChecker.swift */; };
-		9A2B9EED281FBFEF009317C3 /* TrackerConstants.swift in Sources */ = {isa = PBXBuildFile; fileRef = 9A2B9EEC281FBFEF009317C3 /* TrackerConstants.swift */; };
-		9A2B9EEE281FBFEF009317C3 /* TrackerConstants.swift in Sources */ = {isa = PBXBuildFile; fileRef = 9A2B9EEC281FBFEF009317C3 /* TrackerConstants.swift */; };
-		9A2B9EF6281FC44B009317C3 /* Health.pb.swift in Sources */ = {isa = PBXBuildFile; fileRef = 9A2B9EF4281FC44B009317C3 /* Health.pb.swift */; };
-		9A2B9EF7281FC44B009317C3 /* Health.pb.swift in Sources */ = {isa = PBXBuildFile; fileRef = 9A2B9EF4281FC44B009317C3 /* Health.pb.swift */; };
-		9A2B9EF8281FC44B009317C3 /* HealthMeta.pb.swift in Sources */ = {isa = PBXBuildFile; fileRef = 9A2B9EF5281FC44B009317C3 /* HealthMeta.pb.swift */; };
-		9A2B9EF9281FC44B009317C3 /* HealthMeta.pb.swift in Sources */ = {isa = PBXBuildFile; fileRef = 9A2B9EF5281FC44B009317C3 /* HealthMeta.pb.swift */; };
-		9A2B9EFB281FC57A009317C3 /* ClickStreamHealthConfigurations.swift in Sources */ = {isa = PBXBuildFile; fileRef = 9A2B9EFA281FC57A009317C3 /* ClickStreamHealthConfigurations.swift */; };
-		9A2B9EFC281FC57A009317C3 /* ClickStreamHealthConfigurations.swift in Sources */ = {isa = PBXBuildFile; fileRef = 9A2B9EFA281FC57A009317C3 /* ClickStreamHealthConfigurations.swift */; };
-		9A2B9F00281FEFEF009317C3 /* CSLocationDTO.swift in Sources */ = {isa = PBXBuildFile; fileRef = 9A2B9EFE281FEFEF009317C3 /* CSLocationDTO.swift */; };
-		9A2B9F01281FEFEF009317C3 /* CSLocationDTO.swift in Sources */ = {isa = PBXBuildFile; fileRef = 9A2B9EFE281FEFEF009317C3 /* CSLocationDTO.swift */; };
-		9A2B9F02281FEFEF009317C3 /* CSCommonPropertiesDTO.swift in Sources */ = {isa = PBXBuildFile; fileRef = 9A2B9EFF281FEFEF009317C3 /* CSCommonPropertiesDTO.swift */; };
-		9A2B9F03281FEFEF009317C3 /* CSCommonPropertiesDTO.swift in Sources */ = {isa = PBXBuildFile; fileRef = 9A2B9EFF281FEFEF009317C3 /* CSCommonPropertiesDTO.swift */; };
-		9A2E4A432474E831002FC449 /* SortedArray.swift in Sources */ = {isa = PBXBuildFile; fileRef = 9A2E4A422474E831002FC449 /* SortedArray.swift */; };
-		9A4F4F10285195A20096D62C /* Tracker.swift in Sources */ = {isa = PBXBuildFile; fileRef = 9A2B9ED4281FBF9D009317C3 /* Tracker.swift */; };
-		9A8E11452487533C000C544E /* EventProcessor.swift in Sources */ = {isa = PBXBuildFile; fileRef = 9A8E11442487533C000C544E /* EventProcessor.swift */; };
-		9A8E11472487A65F000C544E /* EventProcessorDependencies.swift in Sources */ = {isa = PBXBuildFile; fileRef = 9A8E11462487A65F000C544E /* EventProcessorDependencies.swift */; };
-		9AAFBAEB24754F0A009BFDFB /* SortedArray.swift in Sources */ = {isa = PBXBuildFile; fileRef = 9A2E4A422474E831002FC449 /* SortedArray.swift */; };
-		9ABA38602843FC1C000B14E7 /* HealthTrackerDTO.swift in Sources */ = {isa = PBXBuildFile; fileRef = 9ABA385F2843FC1C000B14E7 /* HealthTrackerDTO.swift */; };
-		9ABA38612843FC1C000B14E7 /* HealthTrackerDTO.swift in Sources */ = {isa = PBXBuildFile; fileRef = 9ABA385F2843FC1C000B14E7 /* HealthTrackerDTO.swift */; };
-		9AC2C4D6247E8D8800CDE82C /* DeviceStatusNotifier.swift in Sources */ = {isa = PBXBuildFile; fileRef = 9AC2C4D5247E8D8800CDE82C /* DeviceStatusNotifier.swift */; };
-		9AC2C4D92481138800CDE82C /* DeviceStatusNotifier.swift in Sources */ = {isa = PBXBuildFile; fileRef = 9AC2C4D5247E8D8800CDE82C /* DeviceStatusNotifier.swift */; };
-		9AC3D7A626BCEA1D002701FF /* ClickstreamEvent.swift in Sources */ = {isa = PBXBuildFile; fileRef = 9AC3D7A526BCEA1D002701FF /* ClickstreamEvent.swift */; };
-		9AC3D7A726BCEA1D002701FF /* ClickstreamEvent.swift in Sources */ = {isa = PBXBuildFile; fileRef = 9AC3D7A526BCEA1D002701FF /* ClickstreamEvent.swift */; };
-		9ACCD6B528080F57006BD993 /* NetworkManagerDependencies.swift in Sources */ = {isa = PBXBuildFile; fileRef = 9ACCD6B428080F57006BD993 /* NetworkManagerDependencies.swift */; };
-		9ACCD6B628080F57006BD993 /* NetworkManagerDependencies.swift in Sources */ = {isa = PBXBuildFile; fileRef = 9ACCD6B428080F57006BD993 /* NetworkManagerDependencies.swift */; };
-		9ACCD6BA28081267006BD993 /* ClickStreamDependencies.swift in Sources */ = {isa = PBXBuildFile; fileRef = 9ACCD6B928081267006BD993 /* ClickStreamDependencies.swift */; };
-		9ACCD6BB28081267006BD993 /* ClickStreamDependencies.swift in Sources */ = {isa = PBXBuildFile; fileRef = 9ACCD6B928081267006BD993 /* ClickStreamDependencies.swift */; };
->>>>>>> 98d2368c
 		9ACF41E824ADEC7000A10832 /* MockConstants.swift in Sources */ = {isa = PBXBuildFile; fileRef = 9ACF41E724ADEC7000A10832 /* MockConstants.swift */; };
 		9AF0C758280DEC8C00E39A12 /* ClickStreamTests.swift in Sources */ = {isa = PBXBuildFile; fileRef = 9AB88AA0251B00030092659B /* ClickStreamTests.swift */; };
 		9AF0C759280DEC9600E39A12 /* EventTests.swift in Sources */ = {isa = PBXBuildFile; fileRef = 9AA23CFA24A5978B001BE490 /* EventTests.swift */; };
@@ -93,133 +33,156 @@
 		9AF0C766280DECEB00E39A12 /* DeviceStatusNotifierTests.swift in Sources */ = {isa = PBXBuildFile; fileRef = 9AA23D0324A99DCE001BE490 /* DeviceStatusNotifierTests.swift */; };
 		9AF0C767280DECEE00E39A12 /* NetworkServiceTests.swift in Sources */ = {isa = PBXBuildFile; fileRef = 68E7BD89246034F90072549A /* NetworkServiceTests.swift */; };
 		9AF0C768280DECF000E39A12 /* NetworkBuilderTests.swift in Sources */ = {isa = PBXBuildFile; fileRef = 68E7BD8B246184310072549A /* NetworkBuilderTests.swift */; };
-<<<<<<< HEAD
-		BDFF2D3C2844CDFB005B843E /* NetworkBuilder.swift in Sources */ = {isa = PBXBuildFile; fileRef = BDFF2CEF2844CDFA005B843E /* NetworkBuilder.swift */; };
-		BDFF2D3D2844CDFB005B843E /* NetworkBuilder.swift in Sources */ = {isa = PBXBuildFile; fileRef = BDFF2CEF2844CDFA005B843E /* NetworkBuilder.swift */; };
-		BDFF2D3E2844CDFB005B843E /* RetryMechanism.swift in Sources */ = {isa = PBXBuildFile; fileRef = BDFF2CF02844CDFA005B843E /* RetryMechanism.swift */; };
-		BDFF2D3F2844CDFB005B843E /* RetryMechanism.swift in Sources */ = {isa = PBXBuildFile; fileRef = BDFF2CF02844CDFA005B843E /* RetryMechanism.swift */; };
-		BDFF2D402844CDFB005B843E /* NetworkManagerDependencies.swift in Sources */ = {isa = PBXBuildFile; fileRef = BDFF2CF22844CDFA005B843E /* NetworkManagerDependencies.swift */; };
-		BDFF2D412844CDFB005B843E /* NetworkManagerDependencies.swift in Sources */ = {isa = PBXBuildFile; fileRef = BDFF2CF22844CDFA005B843E /* NetworkManagerDependencies.swift */; };
-		BDFF2D422844CDFB005B843E /* Heartbeat.swift in Sources */ = {isa = PBXBuildFile; fileRef = BDFF2CF52844CDFA005B843E /* Heartbeat.swift */; };
-		BDFF2D432844CDFB005B843E /* Heartbeat.swift in Sources */ = {isa = PBXBuildFile; fileRef = BDFF2CF52844CDFA005B843E /* Heartbeat.swift */; };
-		BDFF2D442844CDFB005B843E /* SocketHandler.swift in Sources */ = {isa = PBXBuildFile; fileRef = BDFF2CF62844CDFA005B843E /* SocketHandler.swift */; };
-		BDFF2D452844CDFB005B843E /* SocketHandler.swift in Sources */ = {isa = PBXBuildFile; fileRef = BDFF2CF62844CDFA005B843E /* SocketHandler.swift */; };
-		BDFF2D462844CDFB005B843E /* Requestable.swift in Sources */ = {isa = PBXBuildFile; fileRef = BDFF2CF82844CDFA005B843E /* Requestable.swift */; };
-		BDFF2D472844CDFB005B843E /* Requestable.swift in Sources */ = {isa = PBXBuildFile; fileRef = BDFF2CF82844CDFA005B843E /* Requestable.swift */; };
-		BDFF2D482844CDFB005B843E /* NetworkService.swift in Sources */ = {isa = PBXBuildFile; fileRef = BDFF2CF92844CDFA005B843E /* NetworkService.swift */; };
-		BDFF2D492844CDFB005B843E /* NetworkService.swift in Sources */ = {isa = PBXBuildFile; fileRef = BDFF2CF92844CDFA005B843E /* NetworkService.swift */; };
-		BDFF2D4A2844CDFB005B843E /* Connectable.swift in Sources */ = {isa = PBXBuildFile; fileRef = BDFF2CFA2844CDFA005B843E /* Connectable.swift */; };
-		BDFF2D4B2844CDFB005B843E /* Connectable.swift in Sources */ = {isa = PBXBuildFile; fileRef = BDFF2CFA2844CDFA005B843E /* Connectable.swift */; };
-		BDFF2D4C2844CDFB005B843E /* NetworkConfiguration.swift in Sources */ = {isa = PBXBuildFile; fileRef = BDFF2CFB2844CDFB005B843E /* NetworkConfiguration.swift */; };
-		BDFF2D4D2844CDFB005B843E /* NetworkConfiguration.swift in Sources */ = {isa = PBXBuildFile; fileRef = BDFF2CFB2844CDFB005B843E /* NetworkConfiguration.swift */; };
-		BDFF2D4E2844CDFB005B843E /* Atomic.swift in Sources */ = {isa = PBXBuildFile; fileRef = BDFF2CFD2844CDFB005B843E /* Atomic.swift */; };
-		BDFF2D4F2844CDFB005B843E /* Atomic.swift in Sources */ = {isa = PBXBuildFile; fileRef = BDFF2CFD2844CDFB005B843E /* Atomic.swift */; };
-		BDFF2D502844CDFB005B843E /* DeviceStatusNotifier.swift in Sources */ = {isa = PBXBuildFile; fileRef = BDFF2CFE2844CDFB005B843E /* DeviceStatusNotifier.swift */; };
-		BDFF2D512844CDFB005B843E /* DeviceStatusNotifier.swift in Sources */ = {isa = PBXBuildFile; fileRef = BDFF2CFE2844CDFB005B843E /* DeviceStatusNotifier.swift */; };
-		BDFF2D522844CDFB005B843E /* NetworkReachability.swift in Sources */ = {isa = PBXBuildFile; fileRef = BDFF2CFF2844CDFB005B843E /* NetworkReachability.swift */; };
-		BDFF2D532844CDFB005B843E /* NetworkReachability.swift in Sources */ = {isa = PBXBuildFile; fileRef = BDFF2CFF2844CDFB005B843E /* NetworkReachability.swift */; };
-		BDFF2D542844CDFB005B843E /* DispatchSourceTimer+RepeatingTimer.swift in Sources */ = {isa = PBXBuildFile; fileRef = BDFF2D002844CDFB005B843E /* DispatchSourceTimer+RepeatingTimer.swift */; };
-		BDFF2D552844CDFB005B843E /* DispatchSourceTimer+RepeatingTimer.swift in Sources */ = {isa = PBXBuildFile; fileRef = BDFF2D002844CDFB005B843E /* DispatchSourceTimer+RepeatingTimer.swift */; };
-		BDFF2D562844CDFB005B843E /* KeepAliveService.swift in Sources */ = {isa = PBXBuildFile; fileRef = BDFF2D012844CDFB005B843E /* KeepAliveService.swift */; };
-		BDFF2D572844CDFB005B843E /* KeepAliveService.swift in Sources */ = {isa = PBXBuildFile; fileRef = BDFF2D012844CDFB005B843E /* KeepAliveService.swift */; };
-		BDFF2D582844CDFB005B843E /* ProtoConvertible.swift in Sources */ = {isa = PBXBuildFile; fileRef = BDFF2D042844CDFB005B843E /* ProtoConvertible.swift */; };
-		BDFF2D592844CDFB005B843E /* ProtoConvertible.swift in Sources */ = {isa = PBXBuildFile; fileRef = BDFF2D042844CDFB005B843E /* ProtoConvertible.swift */; };
-		BDFF2D5A2844CDFB005B843E /* EventRequest.swift in Sources */ = {isa = PBXBuildFile; fileRef = BDFF2D072844CDFB005B843E /* EventRequest.swift */; };
-		BDFF2D5B2844CDFB005B843E /* EventRequest.swift in Sources */ = {isa = PBXBuildFile; fileRef = BDFF2D072844CDFB005B843E /* EventRequest.swift */; };
-		BDFF2D5C2844CDFB005B843E /* ClickStream.swift in Sources */ = {isa = PBXBuildFile; fileRef = BDFF2D0A2844CDFB005B843E /* ClickStream.swift */; };
-		BDFF2D5D2844CDFB005B843E /* ClickStream.swift in Sources */ = {isa = PBXBuildFile; fileRef = BDFF2D0A2844CDFB005B843E /* ClickStream.swift */; };
-		BDFF2D5E2844CDFB005B843E /* ClickstreamDependencies.swift in Sources */ = {isa = PBXBuildFile; fileRef = BDFF2D0C2844CDFB005B843E /* ClickstreamDependencies.swift */; };
-		BDFF2D5F2844CDFB005B843E /* ClickstreamDependencies.swift in Sources */ = {isa = PBXBuildFile; fileRef = BDFF2D0C2844CDFB005B843E /* ClickstreamDependencies.swift */; };
-		BDFF2D602844CDFB005B843E /* ClickStreamConstraints.swift in Sources */ = {isa = PBXBuildFile; fileRef = BDFF2D0F2844CDFB005B843E /* ClickStreamConstraints.swift */; };
-		BDFF2D612844CDFB005B843E /* ClickStreamConstraints.swift in Sources */ = {isa = PBXBuildFile; fileRef = BDFF2D0F2844CDFB005B843E /* ClickStreamConstraints.swift */; };
-		BDFF2D622844CDFB005B843E /* ClickStreamEventClassification.swift in Sources */ = {isa = PBXBuildFile; fileRef = BDFF2D102844CDFB005B843E /* ClickStreamEventClassification.swift */; };
-		BDFF2D632844CDFB005B843E /* ClickStreamEventClassification.swift in Sources */ = {isa = PBXBuildFile; fileRef = BDFF2D102844CDFB005B843E /* ClickStreamEventClassification.swift */; };
-		BDFF2D642844CDFB005B843E /* Constants.swift in Sources */ = {isa = PBXBuildFile; fileRef = BDFF2D122844CDFB005B843E /* Constants.swift */; };
-		BDFF2D652844CDFB005B843E /* Constants.swift in Sources */ = {isa = PBXBuildFile; fileRef = BDFF2D122844CDFB005B843E /* Constants.swift */; };
-		BDFF2D662844CDFB005B843E /* Reachability+Extension.swift in Sources */ = {isa = PBXBuildFile; fileRef = BDFF2D142844CDFB005B843E /* Reachability+Extension.swift */; };
-		BDFF2D672844CDFB005B843E /* Reachability+Extension.swift in Sources */ = {isa = PBXBuildFile; fileRef = BDFF2D142844CDFB005B843E /* Reachability+Extension.swift */; };
-		BDFF2D682844CDFB005B843E /* JSONStringDecoder.swift in Sources */ = {isa = PBXBuildFile; fileRef = BDFF2D152844CDFB005B843E /* JSONStringDecoder.swift */; };
-		BDFF2D692844CDFB005B843E /* JSONStringDecoder.swift in Sources */ = {isa = PBXBuildFile; fileRef = BDFF2D152844CDFB005B843E /* JSONStringDecoder.swift */; };
-		BDFF2D6A2844CDFB005B843E /* Logger.swift in Sources */ = {isa = PBXBuildFile; fileRef = BDFF2D162844CDFB005B843E /* Logger.swift */; };
-		BDFF2D6B2844CDFB005B843E /* Logger.swift in Sources */ = {isa = PBXBuildFile; fileRef = BDFF2D162844CDFB005B843E /* Logger.swift */; };
-		BDFF2D6C2844CDFB005B843E /* DeviceInfo.swift in Sources */ = {isa = PBXBuildFile; fileRef = BDFF2D172844CDFB005B843E /* DeviceInfo.swift */; };
-		BDFF2D6D2844CDFB005B843E /* DeviceInfo.swift in Sources */ = {isa = PBXBuildFile; fileRef = BDFF2D172844CDFB005B843E /* DeviceInfo.swift */; };
-		BDFF2D6E2844CDFB005B843E /* Event.swift in Sources */ = {isa = PBXBuildFile; fileRef = BDFF2D1A2844CDFB005B843E /* Event.swift */; };
-		BDFF2D6F2844CDFB005B843E /* Event.swift in Sources */ = {isa = PBXBuildFile; fileRef = BDFF2D1A2844CDFB005B843E /* Event.swift */; };
-		BDFF2D702844CDFB005B843E /* ClickstreamEvent.swift in Sources */ = {isa = PBXBuildFile; fileRef = BDFF2D1B2844CDFB005B843E /* ClickstreamEvent.swift */; };
-		BDFF2D712844CDFB005B843E /* ClickstreamEvent.swift in Sources */ = {isa = PBXBuildFile; fileRef = BDFF2D1B2844CDFB005B843E /* ClickstreamEvent.swift */; };
-		BDFF2D722844CDFB005B843E /* EventBatch.swift in Sources */ = {isa = PBXBuildFile; fileRef = BDFF2D1C2844CDFB005B843E /* EventBatch.swift */; };
-		BDFF2D732844CDFB005B843E /* EventBatch.swift in Sources */ = {isa = PBXBuildFile; fileRef = BDFF2D1C2844CDFB005B843E /* EventBatch.swift */; };
-		BDFF2D742844CDFB005B843E /* EventRequest.pb.swift in Sources */ = {isa = PBXBuildFile; fileRef = BDFF2D1E2844CDFB005B843E /* EventRequest.pb.swift */; };
-		BDFF2D752844CDFB005B843E /* EventRequest.pb.swift in Sources */ = {isa = PBXBuildFile; fileRef = BDFF2D1E2844CDFB005B843E /* EventRequest.pb.swift */; };
-		BDFF2D762844CDFB005B843E /* EventResponse.pb.swift in Sources */ = {isa = PBXBuildFile; fileRef = BDFF2D1F2844CDFB005B843E /* EventResponse.pb.swift */; };
-		BDFF2D772844CDFB005B843E /* EventResponse.pb.swift in Sources */ = {isa = PBXBuildFile; fileRef = BDFF2D1F2844CDFB005B843E /* EventResponse.pb.swift */; };
-		BDFF2D782844CDFB005B843E /* Event.pb.swift in Sources */ = {isa = PBXBuildFile; fileRef = BDFF2D202844CDFB005B843E /* Event.pb.swift */; };
-		BDFF2D792844CDFB005B843E /* Event.pb.swift in Sources */ = {isa = PBXBuildFile; fileRef = BDFF2D202844CDFB005B843E /* Event.pb.swift */; };
-		BDFF2D7A2844CDFB005B843E /* EventBatchCreator.swift in Sources */ = {isa = PBXBuildFile; fileRef = BDFF2D232844CDFB005B843E /* EventBatchCreator.swift */; };
-		BDFF2D7B2844CDFB005B843E /* EventBatchCreator.swift in Sources */ = {isa = PBXBuildFile; fileRef = BDFF2D232844CDFB005B843E /* EventBatchCreator.swift */; };
-		BDFF2D7C2844CDFB005B843E /* EventSchedulerDependencies.swift in Sources */ = {isa = PBXBuildFile; fileRef = BDFF2D242844CDFB005B843E /* EventSchedulerDependencies.swift */; };
-		BDFF2D7D2844CDFB005B843E /* EventSchedulerDependencies.swift in Sources */ = {isa = PBXBuildFile; fileRef = BDFF2D242844CDFB005B843E /* EventSchedulerDependencies.swift */; };
-		BDFF2D7E2844CDFB005B843E /* EventWarehouser.swift in Sources */ = {isa = PBXBuildFile; fileRef = BDFF2D252844CDFB005B843E /* EventWarehouser.swift */; };
-		BDFF2D7F2844CDFB005B843E /* EventWarehouser.swift in Sources */ = {isa = PBXBuildFile; fileRef = BDFF2D252844CDFB005B843E /* EventWarehouser.swift */; };
-		BDFF2D802844CDFB005B843E /* EventBatchProcessor.swift in Sources */ = {isa = PBXBuildFile; fileRef = BDFF2D262844CDFB005B843E /* EventBatchProcessor.swift */; };
-		BDFF2D812844CDFB005B843E /* EventBatchProcessor.swift in Sources */ = {isa = PBXBuildFile; fileRef = BDFF2D262844CDFB005B843E /* EventBatchProcessor.swift */; };
-		BDFF2D822844CDFB005B843E /* AppStateNotifierService.swift in Sources */ = {isa = PBXBuildFile; fileRef = BDFF2D292844CDFB005B843E /* AppStateNotifierService.swift */; };
-		BDFF2D832844CDFB005B843E /* AppStateNotifierService.swift in Sources */ = {isa = PBXBuildFile; fileRef = BDFF2D292844CDFB005B843E /* AppStateNotifierService.swift */; };
-		BDFF2D842844CDFB005B843E /* EventBatchSizeRegulator.swift in Sources */ = {isa = PBXBuildFile; fileRef = BDFF2D2A2844CDFB005B843E /* EventBatchSizeRegulator.swift */; };
-		BDFF2D852844CDFB005B843E /* EventBatchSizeRegulator.swift in Sources */ = {isa = PBXBuildFile; fileRef = BDFF2D2A2844CDFB005B843E /* EventBatchSizeRegulator.swift */; };
-		BDFF2D862844CDFB005B843E /* SchedulerService.swift in Sources */ = {isa = PBXBuildFile; fileRef = BDFF2D2B2844CDFB005B843E /* SchedulerService.swift */; };
-		BDFF2D872844CDFB005B843E /* SchedulerService.swift in Sources */ = {isa = PBXBuildFile; fileRef = BDFF2D2B2844CDFB005B843E /* SchedulerService.swift */; };
-		BDFF2D882844CDFB005B843E /* SortedArray.swift in Sources */ = {isa = PBXBuildFile; fileRef = BDFF2D2C2844CDFB005B843E /* SortedArray.swift */; };
-		BDFF2D892844CDFB005B843E /* SortedArray.swift in Sources */ = {isa = PBXBuildFile; fileRef = BDFF2D2C2844CDFB005B843E /* SortedArray.swift */; };
-		BDFF2D8A2844CDFB005B843E /* DatabaseHandler.swift in Sources */ = {isa = PBXBuildFile; fileRef = BDFF2D302844CDFB005B843E /* DatabaseHandler.swift */; };
-		BDFF2D8B2844CDFB005B843E /* DatabaseHandler.swift in Sources */ = {isa = PBXBuildFile; fileRef = BDFF2D302844CDFB005B843E /* DatabaseHandler.swift */; };
-		BDFF2D8C2844CDFB005B843E /* DatabaseDAO.swift in Sources */ = {isa = PBXBuildFile; fileRef = BDFF2D312844CDFB005B843E /* DatabaseDAO.swift */; };
-		BDFF2D8D2844CDFB005B843E /* DatabaseDAO.swift in Sources */ = {isa = PBXBuildFile; fileRef = BDFF2D312844CDFB005B843E /* DatabaseDAO.swift */; };
-		BDFF2D8E2844CDFB005B843E /* TableDefinable.swift in Sources */ = {isa = PBXBuildFile; fileRef = BDFF2D342844CDFB005B843E /* TableDefinable.swift */; };
-		BDFF2D8F2844CDFB005B843E /* TableDefinable.swift in Sources */ = {isa = PBXBuildFile; fileRef = BDFF2D342844CDFB005B843E /* TableDefinable.swift */; };
-		BDFF2D902844CDFB005B843E /* DatabasePersistable.swift in Sources */ = {isa = PBXBuildFile; fileRef = BDFF2D352844CDFB005B843E /* DatabasePersistable.swift */; };
-		BDFF2D912844CDFB005B843E /* DatabasePersistable.swift in Sources */ = {isa = PBXBuildFile; fileRef = BDFF2D352844CDFB005B843E /* DatabasePersistable.swift */; };
-		BDFF2D922844CDFB005B843E /* FileStorable.swift in Sources */ = {isa = PBXBuildFile; fileRef = BDFF2D362844CDFB005B843E /* FileStorable.swift */; };
-		BDFF2D932844CDFB005B843E /* FileStorable.swift in Sources */ = {isa = PBXBuildFile; fileRef = BDFF2D362844CDFB005B843E /* FileStorable.swift */; };
-		BDFF2D942844CDFB005B843E /* EventClassifier.swift in Sources */ = {isa = PBXBuildFile; fileRef = BDFF2D392844CDFB005B843E /* EventClassifier.swift */; };
-		BDFF2D952844CDFB005B843E /* EventClassifier.swift in Sources */ = {isa = PBXBuildFile; fileRef = BDFF2D392844CDFB005B843E /* EventClassifier.swift */; };
-		BDFF2D962844CDFB005B843E /* EventProcessor.swift in Sources */ = {isa = PBXBuildFile; fileRef = BDFF2D3A2844CDFB005B843E /* EventProcessor.swift */; };
-		BDFF2D972844CDFB005B843E /* EventProcessor.swift in Sources */ = {isa = PBXBuildFile; fileRef = BDFF2D3A2844CDFB005B843E /* EventProcessor.swift */; };
-		BDFF2D982844CDFB005B843E /* EventProcessorDependencies.swift in Sources */ = {isa = PBXBuildFile; fileRef = BDFF2D3B2844CDFB005B843E /* EventProcessorDependencies.swift */; };
-		BDFF2D992844CDFB005B843E /* EventProcessorDependencies.swift in Sources */ = {isa = PBXBuildFile; fileRef = BDFF2D3B2844CDFB005B843E /* EventProcessorDependencies.swift */; };
-=======
-		9AF4618A2508AE7F00B28C09 /* Reachability+Extension.swift in Sources */ = {isa = PBXBuildFile; fileRef = 9AF461892508AE7F00B28C09 /* Reachability+Extension.swift */; };
-		9AF461972509222700B28C09 /* Reachability+Extension.swift in Sources */ = {isa = PBXBuildFile; fileRef = 9AF461892508AE7F00B28C09 /* Reachability+Extension.swift */; };
-		BDA08E9E2851F746007B0D46 /* RadioLabelTableViewCell.swift in Sources */ = {isa = PBXBuildFile; fileRef = BDA08E8B2851F746007B0D46 /* RadioLabelTableViewCell.swift */; };
-		BDA08E9F2851F746007B0D46 /* RadioLabelTableViewCell.swift in Sources */ = {isa = PBXBuildFile; fileRef = BDA08E8B2851F746007B0D46 /* RadioLabelTableViewCell.swift */; };
-		BDA08EA02851F746007B0D46 /* FilterTextFieldTableViewCell.swift in Sources */ = {isa = PBXBuildFile; fileRef = BDA08E8C2851F746007B0D46 /* FilterTextFieldTableViewCell.swift */; };
-		BDA08EA12851F746007B0D46 /* FilterTextFieldTableViewCell.swift in Sources */ = {isa = PBXBuildFile; fileRef = BDA08E8C2851F746007B0D46 /* FilterTextFieldTableViewCell.swift */; };
-		BDA08EA22851F746007B0D46 /* EventsListingTableViewCell.swift in Sources */ = {isa = PBXBuildFile; fileRef = BDA08E8D2851F746007B0D46 /* EventsListingTableViewCell.swift */; };
-		BDA08EA32851F746007B0D46 /* EventsListingTableViewCell.swift in Sources */ = {isa = PBXBuildFile; fileRef = BDA08E8D2851F746007B0D46 /* EventsListingTableViewCell.swift */; };
-		BDA08EA42851F746007B0D46 /* EventVisualizerLandingViewModel.swift in Sources */ = {isa = PBXBuildFile; fileRef = BDA08E8F2851F746007B0D46 /* EventVisualizerLandingViewModel.swift */; };
-		BDA08EA52851F746007B0D46 /* EventVisualizerLandingViewModel.swift in Sources */ = {isa = PBXBuildFile; fileRef = BDA08E8F2851F746007B0D46 /* EventVisualizerLandingViewModel.swift */; };
-		BDA08EA62851F746007B0D46 /* EventVisualizerLandingViewController.swift in Sources */ = {isa = PBXBuildFile; fileRef = BDA08E902851F746007B0D46 /* EventVisualizerLandingViewController.swift */; };
-		BDA08EA72851F746007B0D46 /* EventVisualizerLandingViewController.swift in Sources */ = {isa = PBXBuildFile; fileRef = BDA08E902851F746007B0D46 /* EventVisualizerLandingViewController.swift */; };
-		BDA08EA82851F746007B0D46 /* EventsListViewController.swift in Sources */ = {isa = PBXBuildFile; fileRef = BDA08E922851F746007B0D46 /* EventsListViewController.swift */; };
-		BDA08EA92851F746007B0D46 /* EventsListViewController.swift in Sources */ = {isa = PBXBuildFile; fileRef = BDA08E922851F746007B0D46 /* EventsListViewController.swift */; };
-		BDA08EAA2851F746007B0D46 /* EventsListViewModel.swift in Sources */ = {isa = PBXBuildFile; fileRef = BDA08E932851F746007B0D46 /* EventsListViewModel.swift */; };
-		BDA08EAB2851F746007B0D46 /* EventsListViewModel.swift in Sources */ = {isa = PBXBuildFile; fileRef = BDA08E932851F746007B0D46 /* EventsListViewModel.swift */; };
-		BDA08EAC2851F746007B0D46 /* EventDetailsViewModel.swift in Sources */ = {isa = PBXBuildFile; fileRef = BDA08E952851F746007B0D46 /* EventDetailsViewModel.swift */; };
-		BDA08EAD2851F746007B0D46 /* EventDetailsViewModel.swift in Sources */ = {isa = PBXBuildFile; fileRef = BDA08E952851F746007B0D46 /* EventDetailsViewModel.swift */; };
-		BDA08EAE2851F746007B0D46 /* EventDetailsViewController.swift in Sources */ = {isa = PBXBuildFile; fileRef = BDA08E962851F746007B0D46 /* EventDetailsViewController.swift */; };
-		BDA08EAF2851F746007B0D46 /* EventDetailsViewController.swift in Sources */ = {isa = PBXBuildFile; fileRef = BDA08E962851F746007B0D46 /* EventDetailsViewController.swift */; };
-		BDA08EB02851F746007B0D46 /* FilterViewController.swift in Sources */ = {isa = PBXBuildFile; fileRef = BDA08E982851F746007B0D46 /* FilterViewController.swift */; };
-		BDA08EB12851F746007B0D46 /* FilterViewController.swift in Sources */ = {isa = PBXBuildFile; fileRef = BDA08E982851F746007B0D46 /* FilterViewController.swift */; };
-		BDA08EB32851F746007B0D46 /* EventsHelper.swift in Sources */ = {isa = PBXBuildFile; fileRef = BDA08E9A2851F746007B0D46 /* EventsHelper.swift */; };
-		BDA08EB42851F746007B0D46 /* UITableViewExtensions.swift in Sources */ = {isa = PBXBuildFile; fileRef = BDA08E9B2851F746007B0D46 /* UITableViewExtensions.swift */; };
-		BDA08EB52851F746007B0D46 /* UITableViewExtensions.swift in Sources */ = {isa = PBXBuildFile; fileRef = BDA08E9B2851F746007B0D46 /* UITableViewExtensions.swift */; };
-		BDA08EB62851F746007B0D46 /* EventStateViewable.swift in Sources */ = {isa = PBXBuildFile; fileRef = BDA08E9C2851F746007B0D46 /* EventStateViewable.swift */; };
-		BDA08EB72851F746007B0D46 /* EventStateViewable.swift in Sources */ = {isa = PBXBuildFile; fileRef = BDA08E9C2851F746007B0D46 /* EventStateViewable.swift */; };
-		BDA08EB82851F746007B0D46 /* CollectionMapper.swift in Sources */ = {isa = PBXBuildFile; fileRef = BDA08E9D2851F746007B0D46 /* CollectionMapper.swift */; };
-		BDA08EB92851F746007B0D46 /* CollectionMapper.swift in Sources */ = {isa = PBXBuildFile; fileRef = BDA08E9D2851F746007B0D46 /* CollectionMapper.swift */; };
-		BDBAB136285313C500E31716 /* EventsHelper.swift in Sources */ = {isa = PBXBuildFile; fileRef = BDA08E9A2851F746007B0D46 /* EventsHelper.swift */; };
->>>>>>> 98d2368c
+		BD8AF600287ED1CB002DD402 /* HealthTracker.swift in Sources */ = {isa = PBXBuildFile; fileRef = BD8AF588287ED1CB002DD402 /* HealthTracker.swift */; };
+		BD8AF601287ED1CB002DD402 /* HealthTracker.swift in Sources */ = {isa = PBXBuildFile; fileRef = BD8AF588287ED1CB002DD402 /* HealthTracker.swift */; };
+		BD8AF602287ED1CB002DD402 /* HealthAnalysisEvent.swift in Sources */ = {isa = PBXBuildFile; fileRef = BD8AF589287ED1CB002DD402 /* HealthAnalysisEvent.swift */; };
+		BD8AF603287ED1CB002DD402 /* HealthAnalysisEvent.swift in Sources */ = {isa = PBXBuildFile; fileRef = BD8AF589287ED1CB002DD402 /* HealthAnalysisEvent.swift */; };
+		BD8AF604287ED1CB002DD402 /* HealthAnalysisEventBatch.swift in Sources */ = {isa = PBXBuildFile; fileRef = BD8AF58A287ED1CB002DD402 /* HealthAnalysisEventBatch.swift */; };
+		BD8AF605287ED1CB002DD402 /* HealthAnalysisEventBatch.swift in Sources */ = {isa = PBXBuildFile; fileRef = BD8AF58A287ED1CB002DD402 /* HealthAnalysisEventBatch.swift */; };
+		BD8AF606287ED1CB002DD402 /* Tracker.swift in Sources */ = {isa = PBXBuildFile; fileRef = BD8AF58B287ED1CB002DD402 /* Tracker.swift */; };
+		BD8AF607287ED1CB002DD402 /* Tracker.swift in Sources */ = {isa = PBXBuildFile; fileRef = BD8AF58B287ED1CB002DD402 /* Tracker.swift */; };
+		BD8AF608287ED1CB002DD402 /* TrackerConstants.swift in Sources */ = {isa = PBXBuildFile; fileRef = BD8AF58D287ED1CB002DD402 /* TrackerConstants.swift */; };
+		BD8AF609287ED1CB002DD402 /* TrackerConstants.swift in Sources */ = {isa = PBXBuildFile; fileRef = BD8AF58D287ED1CB002DD402 /* TrackerConstants.swift */; };
+		BD8AF60A287ED1CB002DD402 /* Notifiable.swift in Sources */ = {isa = PBXBuildFile; fileRef = BD8AF58E287ED1CB002DD402 /* Notifiable.swift */; };
+		BD8AF60B287ED1CB002DD402 /* Notifiable.swift in Sources */ = {isa = PBXBuildFile; fileRef = BD8AF58E287ED1CB002DD402 /* Notifiable.swift */; };
+		BD8AF60C287ED1CC002DD402 /* AppVersionChecker.swift in Sources */ = {isa = PBXBuildFile; fileRef = BD8AF58F287ED1CB002DD402 /* AppVersionChecker.swift */; };
+		BD8AF60D287ED1CC002DD402 /* AppVersionChecker.swift in Sources */ = {isa = PBXBuildFile; fileRef = BD8AF58F287ED1CB002DD402 /* AppVersionChecker.swift */; };
+		BD8AF60E287ED1CC002DD402 /* HealthMeta.pb.swift in Sources */ = {isa = PBXBuildFile; fileRef = BD8AF591287ED1CB002DD402 /* HealthMeta.pb.swift */; };
+		BD8AF60F287ED1CC002DD402 /* HealthMeta.pb.swift in Sources */ = {isa = PBXBuildFile; fileRef = BD8AF591287ED1CB002DD402 /* HealthMeta.pb.swift */; };
+		BD8AF610287ED1CC002DD402 /* Health.pb.swift in Sources */ = {isa = PBXBuildFile; fileRef = BD8AF592287ED1CB002DD402 /* Health.pb.swift */; };
+		BD8AF611287ED1CC002DD402 /* Health.pb.swift in Sources */ = {isa = PBXBuildFile; fileRef = BD8AF592287ED1CB002DD402 /* Health.pb.swift */; };
+		BD8AF612287ED1CC002DD402 /* CSLocationDTO.swift in Sources */ = {isa = PBXBuildFile; fileRef = BD8AF594287ED1CB002DD402 /* CSLocationDTO.swift */; };
+		BD8AF613287ED1CC002DD402 /* CSLocationDTO.swift in Sources */ = {isa = PBXBuildFile; fileRef = BD8AF594287ED1CB002DD402 /* CSLocationDTO.swift */; };
+		BD8AF614287ED1CC002DD402 /* ClickStreamHealthConfigurations.swift in Sources */ = {isa = PBXBuildFile; fileRef = BD8AF595287ED1CB002DD402 /* ClickStreamHealthConfigurations.swift */; };
+		BD8AF615287ED1CC002DD402 /* ClickStreamHealthConfigurations.swift in Sources */ = {isa = PBXBuildFile; fileRef = BD8AF595287ED1CB002DD402 /* ClickStreamHealthConfigurations.swift */; };
+		BD8AF616287ED1CC002DD402 /* HealthTrackerDTO.swift in Sources */ = {isa = PBXBuildFile; fileRef = BD8AF596287ED1CB002DD402 /* HealthTrackerDTO.swift */; };
+		BD8AF617287ED1CC002DD402 /* HealthTrackerDTO.swift in Sources */ = {isa = PBXBuildFile; fileRef = BD8AF596287ED1CB002DD402 /* HealthTrackerDTO.swift */; };
+		BD8AF618287ED1CC002DD402 /* CSCommonPropertiesDTO.swift in Sources */ = {isa = PBXBuildFile; fileRef = BD8AF597287ED1CB002DD402 /* CSCommonPropertiesDTO.swift */; };
+		BD8AF619287ED1CC002DD402 /* CSCommonPropertiesDTO.swift in Sources */ = {isa = PBXBuildFile; fileRef = BD8AF597287ED1CB002DD402 /* CSCommonPropertiesDTO.swift */; };
+		BD8AF61A287ED1CC002DD402 /* NetworkBuilder.swift in Sources */ = {isa = PBXBuildFile; fileRef = BD8AF59B287ED1CB002DD402 /* NetworkBuilder.swift */; };
+		BD8AF61B287ED1CC002DD402 /* NetworkBuilder.swift in Sources */ = {isa = PBXBuildFile; fileRef = BD8AF59B287ED1CB002DD402 /* NetworkBuilder.swift */; };
+		BD8AF61C287ED1CC002DD402 /* RetryMechanism.swift in Sources */ = {isa = PBXBuildFile; fileRef = BD8AF59C287ED1CB002DD402 /* RetryMechanism.swift */; };
+		BD8AF61D287ED1CC002DD402 /* RetryMechanism.swift in Sources */ = {isa = PBXBuildFile; fileRef = BD8AF59C287ED1CB002DD402 /* RetryMechanism.swift */; };
+		BD8AF61E287ED1CC002DD402 /* NetworkManagerDependencies.swift in Sources */ = {isa = PBXBuildFile; fileRef = BD8AF59E287ED1CB002DD402 /* NetworkManagerDependencies.swift */; };
+		BD8AF61F287ED1CC002DD402 /* NetworkManagerDependencies.swift in Sources */ = {isa = PBXBuildFile; fileRef = BD8AF59E287ED1CB002DD402 /* NetworkManagerDependencies.swift */; };
+		BD8AF620287ED1CC002DD402 /* Heartbeat.swift in Sources */ = {isa = PBXBuildFile; fileRef = BD8AF5A1287ED1CB002DD402 /* Heartbeat.swift */; };
+		BD8AF621287ED1CC002DD402 /* Heartbeat.swift in Sources */ = {isa = PBXBuildFile; fileRef = BD8AF5A1287ED1CB002DD402 /* Heartbeat.swift */; };
+		BD8AF622287ED1CC002DD402 /* SocketHandler.swift in Sources */ = {isa = PBXBuildFile; fileRef = BD8AF5A2287ED1CB002DD402 /* SocketHandler.swift */; };
+		BD8AF623287ED1CC002DD402 /* SocketHandler.swift in Sources */ = {isa = PBXBuildFile; fileRef = BD8AF5A2287ED1CB002DD402 /* SocketHandler.swift */; };
+		BD8AF624287ED1CC002DD402 /* Requestable.swift in Sources */ = {isa = PBXBuildFile; fileRef = BD8AF5A4287ED1CB002DD402 /* Requestable.swift */; };
+		BD8AF625287ED1CC002DD402 /* Requestable.swift in Sources */ = {isa = PBXBuildFile; fileRef = BD8AF5A4287ED1CB002DD402 /* Requestable.swift */; };
+		BD8AF626287ED1CC002DD402 /* NetworkService.swift in Sources */ = {isa = PBXBuildFile; fileRef = BD8AF5A5287ED1CB002DD402 /* NetworkService.swift */; };
+		BD8AF627287ED1CC002DD402 /* NetworkService.swift in Sources */ = {isa = PBXBuildFile; fileRef = BD8AF5A5287ED1CB002DD402 /* NetworkService.swift */; };
+		BD8AF628287ED1CC002DD402 /* Connectable.swift in Sources */ = {isa = PBXBuildFile; fileRef = BD8AF5A6287ED1CB002DD402 /* Connectable.swift */; };
+		BD8AF629287ED1CC002DD402 /* Connectable.swift in Sources */ = {isa = PBXBuildFile; fileRef = BD8AF5A6287ED1CB002DD402 /* Connectable.swift */; };
+		BD8AF62A287ED1CC002DD402 /* NetworkConfiguration.swift in Sources */ = {isa = PBXBuildFile; fileRef = BD8AF5A7287ED1CB002DD402 /* NetworkConfiguration.swift */; };
+		BD8AF62B287ED1CC002DD402 /* NetworkConfiguration.swift in Sources */ = {isa = PBXBuildFile; fileRef = BD8AF5A7287ED1CB002DD402 /* NetworkConfiguration.swift */; };
+		BD8AF62C287ED1CC002DD402 /* Atomic.swift in Sources */ = {isa = PBXBuildFile; fileRef = BD8AF5A9287ED1CB002DD402 /* Atomic.swift */; };
+		BD8AF62D287ED1CC002DD402 /* Atomic.swift in Sources */ = {isa = PBXBuildFile; fileRef = BD8AF5A9287ED1CB002DD402 /* Atomic.swift */; };
+		BD8AF62E287ED1CC002DD402 /* DeviceStatusNotifier.swift in Sources */ = {isa = PBXBuildFile; fileRef = BD8AF5AA287ED1CB002DD402 /* DeviceStatusNotifier.swift */; };
+		BD8AF62F287ED1CC002DD402 /* DeviceStatusNotifier.swift in Sources */ = {isa = PBXBuildFile; fileRef = BD8AF5AA287ED1CB002DD402 /* DeviceStatusNotifier.swift */; };
+		BD8AF630287ED1CC002DD402 /* NetworkReachability.swift in Sources */ = {isa = PBXBuildFile; fileRef = BD8AF5AB287ED1CB002DD402 /* NetworkReachability.swift */; };
+		BD8AF631287ED1CC002DD402 /* NetworkReachability.swift in Sources */ = {isa = PBXBuildFile; fileRef = BD8AF5AB287ED1CB002DD402 /* NetworkReachability.swift */; };
+		BD8AF632287ED1CC002DD402 /* DispatchSourceTimer+RepeatingTimer.swift in Sources */ = {isa = PBXBuildFile; fileRef = BD8AF5AC287ED1CB002DD402 /* DispatchSourceTimer+RepeatingTimer.swift */; };
+		BD8AF633287ED1CC002DD402 /* DispatchSourceTimer+RepeatingTimer.swift in Sources */ = {isa = PBXBuildFile; fileRef = BD8AF5AC287ED1CB002DD402 /* DispatchSourceTimer+RepeatingTimer.swift */; };
+		BD8AF634287ED1CC002DD402 /* KeepAliveService.swift in Sources */ = {isa = PBXBuildFile; fileRef = BD8AF5AD287ED1CB002DD402 /* KeepAliveService.swift */; };
+		BD8AF635287ED1CC002DD402 /* KeepAliveService.swift in Sources */ = {isa = PBXBuildFile; fileRef = BD8AF5AD287ED1CB002DD402 /* KeepAliveService.swift */; };
+		BD8AF636287ED1CC002DD402 /* ProtoConvertible.swift in Sources */ = {isa = PBXBuildFile; fileRef = BD8AF5B0287ED1CB002DD402 /* ProtoConvertible.swift */; };
+		BD8AF637287ED1CC002DD402 /* ProtoConvertible.swift in Sources */ = {isa = PBXBuildFile; fileRef = BD8AF5B0287ED1CB002DD402 /* ProtoConvertible.swift */; };
+		BD8AF638287ED1CC002DD402 /* EventRequest.swift in Sources */ = {isa = PBXBuildFile; fileRef = BD8AF5B3287ED1CB002DD402 /* EventRequest.swift */; };
+		BD8AF639287ED1CC002DD402 /* EventRequest.swift in Sources */ = {isa = PBXBuildFile; fileRef = BD8AF5B3287ED1CB002DD402 /* EventRequest.swift */; };
+		BD8AF63A287ED1CC002DD402 /* ClickStream.swift in Sources */ = {isa = PBXBuildFile; fileRef = BD8AF5B6287ED1CB002DD402 /* ClickStream.swift */; };
+		BD8AF63B287ED1CC002DD402 /* ClickStream.swift in Sources */ = {isa = PBXBuildFile; fileRef = BD8AF5B6287ED1CB002DD402 /* ClickStream.swift */; };
+		BD8AF63C287ED1CC002DD402 /* ClickstreamDependencies.swift in Sources */ = {isa = PBXBuildFile; fileRef = BD8AF5B8287ED1CB002DD402 /* ClickstreamDependencies.swift */; };
+		BD8AF63D287ED1CC002DD402 /* ClickstreamDependencies.swift in Sources */ = {isa = PBXBuildFile; fileRef = BD8AF5B8287ED1CB002DD402 /* ClickstreamDependencies.swift */; };
+		BD8AF63E287ED1CC002DD402 /* ClickStreamConstraints.swift in Sources */ = {isa = PBXBuildFile; fileRef = BD8AF5BB287ED1CB002DD402 /* ClickStreamConstraints.swift */; };
+		BD8AF63F287ED1CC002DD402 /* ClickStreamConstraints.swift in Sources */ = {isa = PBXBuildFile; fileRef = BD8AF5BB287ED1CB002DD402 /* ClickStreamConstraints.swift */; };
+		BD8AF640287ED1CC002DD402 /* ClickStreamEventClassification.swift in Sources */ = {isa = PBXBuildFile; fileRef = BD8AF5BC287ED1CB002DD402 /* ClickStreamEventClassification.swift */; };
+		BD8AF641287ED1CC002DD402 /* ClickStreamEventClassification.swift in Sources */ = {isa = PBXBuildFile; fileRef = BD8AF5BC287ED1CB002DD402 /* ClickStreamEventClassification.swift */; };
+		BD8AF642287ED1CC002DD402 /* Constants.swift in Sources */ = {isa = PBXBuildFile; fileRef = BD8AF5BE287ED1CB002DD402 /* Constants.swift */; };
+		BD8AF643287ED1CC002DD402 /* Constants.swift in Sources */ = {isa = PBXBuildFile; fileRef = BD8AF5BE287ED1CB002DD402 /* Constants.swift */; };
+		BD8AF644287ED1CC002DD402 /* Reachability+Extension.swift in Sources */ = {isa = PBXBuildFile; fileRef = BD8AF5C0287ED1CB002DD402 /* Reachability+Extension.swift */; };
+		BD8AF645287ED1CC002DD402 /* Reachability+Extension.swift in Sources */ = {isa = PBXBuildFile; fileRef = BD8AF5C0287ED1CB002DD402 /* Reachability+Extension.swift */; };
+		BD8AF646287ED1CC002DD402 /* JSONStringDecoder.swift in Sources */ = {isa = PBXBuildFile; fileRef = BD8AF5C1287ED1CB002DD402 /* JSONStringDecoder.swift */; };
+		BD8AF647287ED1CC002DD402 /* JSONStringDecoder.swift in Sources */ = {isa = PBXBuildFile; fileRef = BD8AF5C1287ED1CB002DD402 /* JSONStringDecoder.swift */; };
+		BD8AF648287ED1CC002DD402 /* Logger.swift in Sources */ = {isa = PBXBuildFile; fileRef = BD8AF5C2287ED1CB002DD402 /* Logger.swift */; };
+		BD8AF649287ED1CC002DD402 /* Logger.swift in Sources */ = {isa = PBXBuildFile; fileRef = BD8AF5C2287ED1CB002DD402 /* Logger.swift */; };
+		BD8AF64A287ED1CC002DD402 /* DeviceInfo.swift in Sources */ = {isa = PBXBuildFile; fileRef = BD8AF5C3287ED1CB002DD402 /* DeviceInfo.swift */; };
+		BD8AF64B287ED1CC002DD402 /* DeviceInfo.swift in Sources */ = {isa = PBXBuildFile; fileRef = BD8AF5C3287ED1CB002DD402 /* DeviceInfo.swift */; };
+		BD8AF64C287ED1CC002DD402 /* Event.swift in Sources */ = {isa = PBXBuildFile; fileRef = BD8AF5C6287ED1CB002DD402 /* Event.swift */; };
+		BD8AF64D287ED1CC002DD402 /* Event.swift in Sources */ = {isa = PBXBuildFile; fileRef = BD8AF5C6287ED1CB002DD402 /* Event.swift */; };
+		BD8AF64E287ED1CC002DD402 /* ClickstreamEvent.swift in Sources */ = {isa = PBXBuildFile; fileRef = BD8AF5C7287ED1CB002DD402 /* ClickstreamEvent.swift */; };
+		BD8AF64F287ED1CC002DD402 /* ClickstreamEvent.swift in Sources */ = {isa = PBXBuildFile; fileRef = BD8AF5C7287ED1CB002DD402 /* ClickstreamEvent.swift */; };
+		BD8AF650287ED1CC002DD402 /* EventBatch.swift in Sources */ = {isa = PBXBuildFile; fileRef = BD8AF5C8287ED1CB002DD402 /* EventBatch.swift */; };
+		BD8AF651287ED1CC002DD402 /* EventBatch.swift in Sources */ = {isa = PBXBuildFile; fileRef = BD8AF5C8287ED1CB002DD402 /* EventBatch.swift */; };
+		BD8AF652287ED1CC002DD402 /* EventRequest.pb.swift in Sources */ = {isa = PBXBuildFile; fileRef = BD8AF5CA287ED1CB002DD402 /* EventRequest.pb.swift */; };
+		BD8AF653287ED1CC002DD402 /* EventRequest.pb.swift in Sources */ = {isa = PBXBuildFile; fileRef = BD8AF5CA287ED1CB002DD402 /* EventRequest.pb.swift */; };
+		BD8AF654287ED1CC002DD402 /* EventResponse.pb.swift in Sources */ = {isa = PBXBuildFile; fileRef = BD8AF5CB287ED1CB002DD402 /* EventResponse.pb.swift */; };
+		BD8AF655287ED1CC002DD402 /* EventResponse.pb.swift in Sources */ = {isa = PBXBuildFile; fileRef = BD8AF5CB287ED1CB002DD402 /* EventResponse.pb.swift */; };
+		BD8AF656287ED1CC002DD402 /* Event.pb.swift in Sources */ = {isa = PBXBuildFile; fileRef = BD8AF5CC287ED1CB002DD402 /* Event.pb.swift */; };
+		BD8AF657287ED1CC002DD402 /* Event.pb.swift in Sources */ = {isa = PBXBuildFile; fileRef = BD8AF5CC287ED1CB002DD402 /* Event.pb.swift */; };
+		BD8AF658287ED1CC002DD402 /* EventBatchCreator.swift in Sources */ = {isa = PBXBuildFile; fileRef = BD8AF5CF287ED1CB002DD402 /* EventBatchCreator.swift */; };
+		BD8AF659287ED1CC002DD402 /* EventBatchCreator.swift in Sources */ = {isa = PBXBuildFile; fileRef = BD8AF5CF287ED1CB002DD402 /* EventBatchCreator.swift */; };
+		BD8AF65A287ED1CC002DD402 /* EventSchedulerDependencies.swift in Sources */ = {isa = PBXBuildFile; fileRef = BD8AF5D0287ED1CB002DD402 /* EventSchedulerDependencies.swift */; };
+		BD8AF65B287ED1CC002DD402 /* EventSchedulerDependencies.swift in Sources */ = {isa = PBXBuildFile; fileRef = BD8AF5D0287ED1CB002DD402 /* EventSchedulerDependencies.swift */; };
+		BD8AF65C287ED1CC002DD402 /* EventWarehouser.swift in Sources */ = {isa = PBXBuildFile; fileRef = BD8AF5D1287ED1CB002DD402 /* EventWarehouser.swift */; };
+		BD8AF65D287ED1CC002DD402 /* EventWarehouser.swift in Sources */ = {isa = PBXBuildFile; fileRef = BD8AF5D1287ED1CB002DD402 /* EventWarehouser.swift */; };
+		BD8AF65E287ED1CC002DD402 /* EventBatchProcessor.swift in Sources */ = {isa = PBXBuildFile; fileRef = BD8AF5D2287ED1CB002DD402 /* EventBatchProcessor.swift */; };
+		BD8AF65F287ED1CC002DD402 /* EventBatchProcessor.swift in Sources */ = {isa = PBXBuildFile; fileRef = BD8AF5D2287ED1CB002DD402 /* EventBatchProcessor.swift */; };
+		BD8AF660287ED1CC002DD402 /* AppStateNotifierService.swift in Sources */ = {isa = PBXBuildFile; fileRef = BD8AF5D5287ED1CB002DD402 /* AppStateNotifierService.swift */; };
+		BD8AF661287ED1CC002DD402 /* AppStateNotifierService.swift in Sources */ = {isa = PBXBuildFile; fileRef = BD8AF5D5287ED1CB002DD402 /* AppStateNotifierService.swift */; };
+		BD8AF662287ED1CC002DD402 /* EventBatchSizeRegulator.swift in Sources */ = {isa = PBXBuildFile; fileRef = BD8AF5D6287ED1CB002DD402 /* EventBatchSizeRegulator.swift */; };
+		BD8AF663287ED1CC002DD402 /* EventBatchSizeRegulator.swift in Sources */ = {isa = PBXBuildFile; fileRef = BD8AF5D6287ED1CB002DD402 /* EventBatchSizeRegulator.swift */; };
+		BD8AF664287ED1CC002DD402 /* SchedulerService.swift in Sources */ = {isa = PBXBuildFile; fileRef = BD8AF5D7287ED1CB002DD402 /* SchedulerService.swift */; };
+		BD8AF665287ED1CC002DD402 /* SchedulerService.swift in Sources */ = {isa = PBXBuildFile; fileRef = BD8AF5D7287ED1CB002DD402 /* SchedulerService.swift */; };
+		BD8AF666287ED1CC002DD402 /* SortedArray.swift in Sources */ = {isa = PBXBuildFile; fileRef = BD8AF5D8287ED1CB002DD402 /* SortedArray.swift */; };
+		BD8AF667287ED1CC002DD402 /* SortedArray.swift in Sources */ = {isa = PBXBuildFile; fileRef = BD8AF5D8287ED1CB002DD402 /* SortedArray.swift */; };
+		BD8AF668287ED1CC002DD402 /* DatabaseHandler.swift in Sources */ = {isa = PBXBuildFile; fileRef = BD8AF5DC287ED1CB002DD402 /* DatabaseHandler.swift */; };
+		BD8AF669287ED1CC002DD402 /* DatabaseHandler.swift in Sources */ = {isa = PBXBuildFile; fileRef = BD8AF5DC287ED1CB002DD402 /* DatabaseHandler.swift */; };
+		BD8AF66A287ED1CC002DD402 /* DatabaseDAO.swift in Sources */ = {isa = PBXBuildFile; fileRef = BD8AF5DD287ED1CB002DD402 /* DatabaseDAO.swift */; };
+		BD8AF66B287ED1CC002DD402 /* DatabaseDAO.swift in Sources */ = {isa = PBXBuildFile; fileRef = BD8AF5DD287ED1CB002DD402 /* DatabaseDAO.swift */; };
+		BD8AF66C287ED1CC002DD402 /* TableDefinable.swift in Sources */ = {isa = PBXBuildFile; fileRef = BD8AF5E0287ED1CB002DD402 /* TableDefinable.swift */; };
+		BD8AF66D287ED1CC002DD402 /* TableDefinable.swift in Sources */ = {isa = PBXBuildFile; fileRef = BD8AF5E0287ED1CB002DD402 /* TableDefinable.swift */; };
+		BD8AF66E287ED1CC002DD402 /* DatabasePersistable.swift in Sources */ = {isa = PBXBuildFile; fileRef = BD8AF5E1287ED1CB002DD402 /* DatabasePersistable.swift */; };
+		BD8AF66F287ED1CC002DD402 /* DatabasePersistable.swift in Sources */ = {isa = PBXBuildFile; fileRef = BD8AF5E1287ED1CB002DD402 /* DatabasePersistable.swift */; };
+		BD8AF670287ED1CC002DD402 /* FileStorable.swift in Sources */ = {isa = PBXBuildFile; fileRef = BD8AF5E2287ED1CB002DD402 /* FileStorable.swift */; };
+		BD8AF671287ED1CC002DD402 /* FileStorable.swift in Sources */ = {isa = PBXBuildFile; fileRef = BD8AF5E2287ED1CB002DD402 /* FileStorable.swift */; };
+		BD8AF672287ED1CC002DD402 /* EventClassifier.swift in Sources */ = {isa = PBXBuildFile; fileRef = BD8AF5E5287ED1CB002DD402 /* EventClassifier.swift */; };
+		BD8AF673287ED1CC002DD402 /* EventClassifier.swift in Sources */ = {isa = PBXBuildFile; fileRef = BD8AF5E5287ED1CB002DD402 /* EventClassifier.swift */; };
+		BD8AF674287ED1CC002DD402 /* EventProcessor.swift in Sources */ = {isa = PBXBuildFile; fileRef = BD8AF5E6287ED1CB002DD402 /* EventProcessor.swift */; };
+		BD8AF675287ED1CC002DD402 /* EventProcessor.swift in Sources */ = {isa = PBXBuildFile; fileRef = BD8AF5E6287ED1CB002DD402 /* EventProcessor.swift */; };
+		BD8AF676287ED1CC002DD402 /* EventProcessorDependencies.swift in Sources */ = {isa = PBXBuildFile; fileRef = BD8AF5E7287ED1CB002DD402 /* EventProcessorDependencies.swift */; };
+		BD8AF677287ED1CC002DD402 /* EventProcessorDependencies.swift in Sources */ = {isa = PBXBuildFile; fileRef = BD8AF5E7287ED1CB002DD402 /* EventProcessorDependencies.swift */; };
+		BD8AF678287ED1CC002DD402 /* Assets.xcassets in Resources */ = {isa = PBXBuildFile; fileRef = BD8AF5EA287ED1CB002DD402 /* Assets.xcassets */; };
+		BD8AF679287ED1CC002DD402 /* Assets.xcassets in Resources */ = {isa = PBXBuildFile; fileRef = BD8AF5EA287ED1CB002DD402 /* Assets.xcassets */; };
+		BD8AF67A287ED1CC002DD402 /* RadioLabelTableViewCell.swift in Sources */ = {isa = PBXBuildFile; fileRef = BD8AF5ED287ED1CB002DD402 /* RadioLabelTableViewCell.swift */; };
+		BD8AF67B287ED1CC002DD402 /* RadioLabelTableViewCell.swift in Sources */ = {isa = PBXBuildFile; fileRef = BD8AF5ED287ED1CB002DD402 /* RadioLabelTableViewCell.swift */; };
+		BD8AF67C287ED1CC002DD402 /* FilterTextFieldTableViewCell.swift in Sources */ = {isa = PBXBuildFile; fileRef = BD8AF5EE287ED1CB002DD402 /* FilterTextFieldTableViewCell.swift */; };
+		BD8AF67D287ED1CC002DD402 /* FilterTextFieldTableViewCell.swift in Sources */ = {isa = PBXBuildFile; fileRef = BD8AF5EE287ED1CB002DD402 /* FilterTextFieldTableViewCell.swift */; };
+		BD8AF67E287ED1CC002DD402 /* EventsListingTableViewCell.swift in Sources */ = {isa = PBXBuildFile; fileRef = BD8AF5EF287ED1CB002DD402 /* EventsListingTableViewCell.swift */; };
+		BD8AF67F287ED1CC002DD402 /* EventsListingTableViewCell.swift in Sources */ = {isa = PBXBuildFile; fileRef = BD8AF5EF287ED1CB002DD402 /* EventsListingTableViewCell.swift */; };
+		BD8AF680287ED1CC002DD402 /* EventVisualizerLandingViewModel.swift in Sources */ = {isa = PBXBuildFile; fileRef = BD8AF5F1287ED1CB002DD402 /* EventVisualizerLandingViewModel.swift */; };
+		BD8AF681287ED1CC002DD402 /* EventVisualizerLandingViewModel.swift in Sources */ = {isa = PBXBuildFile; fileRef = BD8AF5F1287ED1CB002DD402 /* EventVisualizerLandingViewModel.swift */; };
+		BD8AF682287ED1CC002DD402 /* EventVisualizerLandingViewController.swift in Sources */ = {isa = PBXBuildFile; fileRef = BD8AF5F2287ED1CB002DD402 /* EventVisualizerLandingViewController.swift */; };
+		BD8AF683287ED1CC002DD402 /* EventVisualizerLandingViewController.swift in Sources */ = {isa = PBXBuildFile; fileRef = BD8AF5F2287ED1CB002DD402 /* EventVisualizerLandingViewController.swift */; };
+		BD8AF684287ED1CC002DD402 /* EventsListViewController.swift in Sources */ = {isa = PBXBuildFile; fileRef = BD8AF5F4287ED1CB002DD402 /* EventsListViewController.swift */; };
+		BD8AF685287ED1CC002DD402 /* EventsListViewController.swift in Sources */ = {isa = PBXBuildFile; fileRef = BD8AF5F4287ED1CB002DD402 /* EventsListViewController.swift */; };
+		BD8AF686287ED1CC002DD402 /* EventsListViewModel.swift in Sources */ = {isa = PBXBuildFile; fileRef = BD8AF5F5287ED1CB002DD402 /* EventsListViewModel.swift */; };
+		BD8AF687287ED1CC002DD402 /* EventsListViewModel.swift in Sources */ = {isa = PBXBuildFile; fileRef = BD8AF5F5287ED1CB002DD402 /* EventsListViewModel.swift */; };
+		BD8AF688287ED1CC002DD402 /* EventDetailsViewModel.swift in Sources */ = {isa = PBXBuildFile; fileRef = BD8AF5F7287ED1CB002DD402 /* EventDetailsViewModel.swift */; };
+		BD8AF689287ED1CC002DD402 /* EventDetailsViewModel.swift in Sources */ = {isa = PBXBuildFile; fileRef = BD8AF5F7287ED1CB002DD402 /* EventDetailsViewModel.swift */; };
+		BD8AF68A287ED1CC002DD402 /* EventDetailsViewController.swift in Sources */ = {isa = PBXBuildFile; fileRef = BD8AF5F8287ED1CB002DD402 /* EventDetailsViewController.swift */; };
+		BD8AF68B287ED1CC002DD402 /* EventDetailsViewController.swift in Sources */ = {isa = PBXBuildFile; fileRef = BD8AF5F8287ED1CB002DD402 /* EventDetailsViewController.swift */; };
+		BD8AF68C287ED1CC002DD402 /* FilterViewController.swift in Sources */ = {isa = PBXBuildFile; fileRef = BD8AF5FA287ED1CB002DD402 /* FilterViewController.swift */; };
+		BD8AF68D287ED1CC002DD402 /* FilterViewController.swift in Sources */ = {isa = PBXBuildFile; fileRef = BD8AF5FA287ED1CB002DD402 /* FilterViewController.swift */; };
+		BD8AF68E287ED1CC002DD402 /* EventsHelper.swift in Sources */ = {isa = PBXBuildFile; fileRef = BD8AF5FC287ED1CB002DD402 /* EventsHelper.swift */; };
+		BD8AF68F287ED1CC002DD402 /* EventsHelper.swift in Sources */ = {isa = PBXBuildFile; fileRef = BD8AF5FC287ED1CB002DD402 /* EventsHelper.swift */; };
+		BD8AF690287ED1CC002DD402 /* UITableViewExtensions.swift in Sources */ = {isa = PBXBuildFile; fileRef = BD8AF5FD287ED1CB002DD402 /* UITableViewExtensions.swift */; };
+		BD8AF691287ED1CC002DD402 /* UITableViewExtensions.swift in Sources */ = {isa = PBXBuildFile; fileRef = BD8AF5FD287ED1CB002DD402 /* UITableViewExtensions.swift */; };
+		BD8AF692287ED1CC002DD402 /* EventStateViewable.swift in Sources */ = {isa = PBXBuildFile; fileRef = BD8AF5FE287ED1CB002DD402 /* EventStateViewable.swift */; };
+		BD8AF693287ED1CC002DD402 /* EventStateViewable.swift in Sources */ = {isa = PBXBuildFile; fileRef = BD8AF5FE287ED1CB002DD402 /* EventStateViewable.swift */; };
+		BD8AF694287ED1CC002DD402 /* CollectionMapper.swift in Sources */ = {isa = PBXBuildFile; fileRef = BD8AF5FF287ED1CB002DD402 /* CollectionMapper.swift */; };
+		BD8AF695287ED1CC002DD402 /* CollectionMapper.swift in Sources */ = {isa = PBXBuildFile; fileRef = BD8AF5FF287ED1CB002DD402 /* CollectionMapper.swift */; };
 /* End PBXBuildFile section */
 
 /* Begin PBXContainerItemProxy section */
@@ -251,15 +214,6 @@
 		68316338260DC7D00095DBCA /* DatabaseMock.swift */ = {isa = PBXFileReference; lastKnownFileType = sourcecode.swift; path = DatabaseMock.swift; sourceTree = "<group>"; };
 		6831635E261218F90095DBCA /* RetryMechanismTests.swift */ = {isa = PBXFileReference; lastKnownFileType = sourcecode.swift; path = RetryMechanismTests.swift; sourceTree = "<group>"; };
 		6831AFD8248E5265004596CC /* EventWarehouserTests.swift */ = {isa = PBXFileReference; lastKnownFileType = sourcecode.swift; path = EventWarehouserTests.swift; sourceTree = "<group>"; };
-<<<<<<< HEAD
-=======
-		683E660B2600B2B500A255AD /* EventBatchSizeRegulator.swift */ = {isa = PBXFileReference; lastKnownFileType = sourcecode.swift; path = EventBatchSizeRegulator.swift; sourceTree = "<group>"; };
-		6854351424F7A21800EFFD86 /* Logger.swift */ = {isa = PBXFileReference; lastKnownFileType = sourcecode.swift; path = Logger.swift; sourceTree = "<group>"; };
-		6867E5B12541BB5800EA3FEE /* KeepAliveService.swift */ = {isa = PBXFileReference; lastKnownFileType = sourcecode.swift; path = KeepAliveService.swift; sourceTree = "<group>"; };
-		686CD8EB26045FB7000ED8D8 /* DatabasePersistable.swift */ = {isa = PBXFileReference; lastKnownFileType = sourcecode.swift; path = DatabasePersistable.swift; sourceTree = "<group>"; };
-		686CD8F226046026000ED8D8 /* TableDefinable.swift */ = {isa = PBXFileReference; lastKnownFileType = sourcecode.swift; path = TableDefinable.swift; sourceTree = "<group>"; };
-		687B2A26246A7AE5008F2805 /* NetworkReachability.swift */ = {isa = PBXFileReference; lastKnownFileType = sourcecode.swift; path = NetworkReachability.swift; sourceTree = "<group>"; };
->>>>>>> 98d2368c
 		687B2A29246AA756008F2805 /* NetworkReachabilityMock.swift */ = {isa = PBXFileReference; lastKnownFileType = sourcecode.swift; path = NetworkReachabilityMock.swift; sourceTree = "<group>"; };
 		68E19FB2247D420F0074A790 /* SchedulerServiceTests.swift */ = {isa = PBXFileReference; fileEncoding = 4; lastKnownFileType = sourcecode.swift; path = SchedulerServiceTests.swift; sourceTree = "<group>"; };
 		68E19FB3247D42100074A790 /* EventCreatorTests.swift */ = {isa = PBXFileReference; fileEncoding = 4; lastKnownFileType = sourcecode.swift; path = EventCreatorTests.swift; sourceTree = "<group>"; };
@@ -270,25 +224,6 @@
 		68E7BD86246028CF0072549A /* SocketHandlerMock.swift */ = {isa = PBXFileReference; lastKnownFileType = sourcecode.swift; path = SocketHandlerMock.swift; sourceTree = "<group>"; };
 		68E7BD89246034F90072549A /* NetworkServiceTests.swift */ = {isa = PBXFileReference; lastKnownFileType = sourcecode.swift; path = NetworkServiceTests.swift; sourceTree = "<group>"; };
 		68E7BD8B246184310072549A /* NetworkBuilderTests.swift */ = {isa = PBXFileReference; lastKnownFileType = sourcecode.swift; path = NetworkBuilderTests.swift; sourceTree = "<group>"; };
-<<<<<<< HEAD
-=======
-		9A2B9EC9281FBF9D009317C3 /* HealthTracker.swift */ = {isa = PBXFileReference; fileEncoding = 4; lastKnownFileType = sourcecode.swift; path = HealthTracker.swift; sourceTree = "<group>"; };
-		9A2B9ECA281FBF9D009317C3 /* HealthAnalysisEvent.swift */ = {isa = PBXFileReference; fileEncoding = 4; lastKnownFileType = sourcecode.swift; path = HealthAnalysisEvent.swift; sourceTree = "<group>"; };
-		9A2B9ECB281FBF9D009317C3 /* HealthAnalysisEventBatch.swift */ = {isa = PBXFileReference; fileEncoding = 4; lastKnownFileType = sourcecode.swift; path = HealthAnalysisEventBatch.swift; sourceTree = "<group>"; };
-		9A2B9ECE281FBF9D009317C3 /* Notifiable.swift */ = {isa = PBXFileReference; fileEncoding = 4; lastKnownFileType = sourcecode.swift; path = Notifiable.swift; sourceTree = "<group>"; };
-		9A2B9ED4281FBF9D009317C3 /* Tracker.swift */ = {isa = PBXFileReference; fileEncoding = 4; lastKnownFileType = sourcecode.swift; path = Tracker.swift; sourceTree = "<group>"; };
-		9A2B9ED5281FBF9D009317C3 /* AppVersionChecker.swift */ = {isa = PBXFileReference; fileEncoding = 4; lastKnownFileType = sourcecode.swift; path = AppVersionChecker.swift; sourceTree = "<group>"; };
-		9A2B9EEC281FBFEF009317C3 /* TrackerConstants.swift */ = {isa = PBXFileReference; lastKnownFileType = sourcecode.swift; path = TrackerConstants.swift; sourceTree = "<group>"; };
-		9A2B9EF4281FC44B009317C3 /* Health.pb.swift */ = {isa = PBXFileReference; fileEncoding = 4; lastKnownFileType = sourcecode.swift; path = Health.pb.swift; sourceTree = "<group>"; };
-		9A2B9EF5281FC44B009317C3 /* HealthMeta.pb.swift */ = {isa = PBXFileReference; fileEncoding = 4; lastKnownFileType = sourcecode.swift; path = HealthMeta.pb.swift; sourceTree = "<group>"; };
-		9A2B9EFA281FC57A009317C3 /* ClickStreamHealthConfigurations.swift */ = {isa = PBXFileReference; fileEncoding = 4; lastKnownFileType = sourcecode.swift; path = ClickStreamHealthConfigurations.swift; sourceTree = "<group>"; };
-		9A2B9EFE281FEFEF009317C3 /* CSLocationDTO.swift */ = {isa = PBXFileReference; fileEncoding = 4; lastKnownFileType = sourcecode.swift; path = CSLocationDTO.swift; sourceTree = "<group>"; };
-		9A2B9EFF281FEFEF009317C3 /* CSCommonPropertiesDTO.swift */ = {isa = PBXFileReference; fileEncoding = 4; lastKnownFileType = sourcecode.swift; path = CSCommonPropertiesDTO.swift; sourceTree = "<group>"; };
-		9A2E4A422474E831002FC449 /* SortedArray.swift */ = {isa = PBXFileReference; lastKnownFileType = sourcecode.swift; path = SortedArray.swift; sourceTree = "<group>"; };
-		9A8E11442487533C000C544E /* EventProcessor.swift */ = {isa = PBXFileReference; lastKnownFileType = sourcecode.swift; path = EventProcessor.swift; sourceTree = "<group>"; };
-		9A8E11462487A65F000C544E /* EventProcessorDependencies.swift */ = {isa = PBXFileReference; lastKnownFileType = sourcecode.swift; path = EventProcessorDependencies.swift; sourceTree = "<group>"; };
-		9A8E11492487C599000C544E /* EventClassifier.swift */ = {isa = PBXFileReference; lastKnownFileType = sourcecode.swift; path = EventClassifier.swift; sourceTree = "<group>"; };
->>>>>>> 98d2368c
 		9AA23CF524A33B4C001BE490 /* EventProcessorTest.swift */ = {isa = PBXFileReference; lastKnownFileType = sourcecode.swift; path = EventProcessorTest.swift; sourceTree = "<group>"; };
 		9AA23CFA24A5978B001BE490 /* EventTests.swift */ = {isa = PBXFileReference; lastKnownFileType = sourcecode.swift; path = EventTests.swift; sourceTree = "<group>"; };
 		9AA23D0024A5A1A7001BE490 /* EventBatchTests.swift */ = {isa = PBXFileReference; lastKnownFileType = sourcecode.swift; path = EventBatchTests.swift; sourceTree = "<group>"; };
@@ -300,82 +235,82 @@
 		9AA23D1024AB2801001BE490 /* EventProcessorDependenciesTests.swift */ = {isa = PBXFileReference; lastKnownFileType = sourcecode.swift; path = EventProcessorDependenciesTests.swift; sourceTree = "<group>"; };
 		9AAFBAE924754CEF009BFDFB /* SortedArrayTests.swift */ = {isa = PBXFileReference; lastKnownFileType = sourcecode.swift; path = SortedArrayTests.swift; sourceTree = "<group>"; };
 		9AB88AA0251B00030092659B /* ClickStreamTests.swift */ = {isa = PBXFileReference; fileEncoding = 4; lastKnownFileType = sourcecode.swift; path = ClickStreamTests.swift; sourceTree = "<group>"; };
-<<<<<<< HEAD
 		9ACF41E724ADEC7000A10832 /* MockConstants.swift */ = {isa = PBXFileReference; lastKnownFileType = sourcecode.swift; path = MockConstants.swift; sourceTree = "<group>"; };
-		BDFF2CEF2844CDFA005B843E /* NetworkBuilder.swift */ = {isa = PBXFileReference; fileEncoding = 4; lastKnownFileType = sourcecode.swift; path = NetworkBuilder.swift; sourceTree = "<group>"; };
-		BDFF2CF02844CDFA005B843E /* RetryMechanism.swift */ = {isa = PBXFileReference; fileEncoding = 4; lastKnownFileType = sourcecode.swift; path = RetryMechanism.swift; sourceTree = "<group>"; };
-		BDFF2CF22844CDFA005B843E /* NetworkManagerDependencies.swift */ = {isa = PBXFileReference; fileEncoding = 4; lastKnownFileType = sourcecode.swift; path = NetworkManagerDependencies.swift; sourceTree = "<group>"; };
-		BDFF2CF52844CDFA005B843E /* Heartbeat.swift */ = {isa = PBXFileReference; fileEncoding = 4; lastKnownFileType = sourcecode.swift; path = Heartbeat.swift; sourceTree = "<group>"; };
-		BDFF2CF62844CDFA005B843E /* SocketHandler.swift */ = {isa = PBXFileReference; fileEncoding = 4; lastKnownFileType = sourcecode.swift; path = SocketHandler.swift; sourceTree = "<group>"; };
-		BDFF2CF82844CDFA005B843E /* Requestable.swift */ = {isa = PBXFileReference; fileEncoding = 4; lastKnownFileType = sourcecode.swift; path = Requestable.swift; sourceTree = "<group>"; };
-		BDFF2CF92844CDFA005B843E /* NetworkService.swift */ = {isa = PBXFileReference; fileEncoding = 4; lastKnownFileType = sourcecode.swift; path = NetworkService.swift; sourceTree = "<group>"; };
-		BDFF2CFA2844CDFA005B843E /* Connectable.swift */ = {isa = PBXFileReference; fileEncoding = 4; lastKnownFileType = sourcecode.swift; path = Connectable.swift; sourceTree = "<group>"; };
-		BDFF2CFB2844CDFB005B843E /* NetworkConfiguration.swift */ = {isa = PBXFileReference; fileEncoding = 4; lastKnownFileType = sourcecode.swift; path = NetworkConfiguration.swift; sourceTree = "<group>"; };
-		BDFF2CFD2844CDFB005B843E /* Atomic.swift */ = {isa = PBXFileReference; fileEncoding = 4; lastKnownFileType = sourcecode.swift; path = Atomic.swift; sourceTree = "<group>"; };
-		BDFF2CFE2844CDFB005B843E /* DeviceStatusNotifier.swift */ = {isa = PBXFileReference; fileEncoding = 4; lastKnownFileType = sourcecode.swift; path = DeviceStatusNotifier.swift; sourceTree = "<group>"; };
-		BDFF2CFF2844CDFB005B843E /* NetworkReachability.swift */ = {isa = PBXFileReference; fileEncoding = 4; lastKnownFileType = sourcecode.swift; path = NetworkReachability.swift; sourceTree = "<group>"; };
-		BDFF2D002844CDFB005B843E /* DispatchSourceTimer+RepeatingTimer.swift */ = {isa = PBXFileReference; fileEncoding = 4; lastKnownFileType = sourcecode.swift; path = "DispatchSourceTimer+RepeatingTimer.swift"; sourceTree = "<group>"; };
-		BDFF2D012844CDFB005B843E /* KeepAliveService.swift */ = {isa = PBXFileReference; fileEncoding = 4; lastKnownFileType = sourcecode.swift; path = KeepAliveService.swift; sourceTree = "<group>"; };
-		BDFF2D042844CDFB005B843E /* ProtoConvertible.swift */ = {isa = PBXFileReference; fileEncoding = 4; lastKnownFileType = sourcecode.swift; path = ProtoConvertible.swift; sourceTree = "<group>"; };
-		BDFF2D072844CDFB005B843E /* EventRequest.swift */ = {isa = PBXFileReference; fileEncoding = 4; lastKnownFileType = sourcecode.swift; path = EventRequest.swift; sourceTree = "<group>"; };
-		BDFF2D0A2844CDFB005B843E /* ClickStream.swift */ = {isa = PBXFileReference; fileEncoding = 4; lastKnownFileType = sourcecode.swift; path = ClickStream.swift; sourceTree = "<group>"; };
-		BDFF2D0C2844CDFB005B843E /* ClickstreamDependencies.swift */ = {isa = PBXFileReference; fileEncoding = 4; lastKnownFileType = sourcecode.swift; path = ClickstreamDependencies.swift; sourceTree = "<group>"; };
-		BDFF2D0F2844CDFB005B843E /* ClickStreamConstraints.swift */ = {isa = PBXFileReference; fileEncoding = 4; lastKnownFileType = sourcecode.swift; path = ClickStreamConstraints.swift; sourceTree = "<group>"; };
-		BDFF2D102844CDFB005B843E /* ClickStreamEventClassification.swift */ = {isa = PBXFileReference; fileEncoding = 4; lastKnownFileType = sourcecode.swift; path = ClickStreamEventClassification.swift; sourceTree = "<group>"; };
-		BDFF2D122844CDFB005B843E /* Constants.swift */ = {isa = PBXFileReference; fileEncoding = 4; lastKnownFileType = sourcecode.swift; path = Constants.swift; sourceTree = "<group>"; };
-		BDFF2D142844CDFB005B843E /* Reachability+Extension.swift */ = {isa = PBXFileReference; fileEncoding = 4; lastKnownFileType = sourcecode.swift; path = "Reachability+Extension.swift"; sourceTree = "<group>"; };
-		BDFF2D152844CDFB005B843E /* JSONStringDecoder.swift */ = {isa = PBXFileReference; fileEncoding = 4; lastKnownFileType = sourcecode.swift; path = JSONStringDecoder.swift; sourceTree = "<group>"; };
-		BDFF2D162844CDFB005B843E /* Logger.swift */ = {isa = PBXFileReference; fileEncoding = 4; lastKnownFileType = sourcecode.swift; path = Logger.swift; sourceTree = "<group>"; };
-		BDFF2D172844CDFB005B843E /* DeviceInfo.swift */ = {isa = PBXFileReference; fileEncoding = 4; lastKnownFileType = sourcecode.swift; path = DeviceInfo.swift; sourceTree = "<group>"; };
-		BDFF2D1A2844CDFB005B843E /* Event.swift */ = {isa = PBXFileReference; fileEncoding = 4; lastKnownFileType = sourcecode.swift; path = Event.swift; sourceTree = "<group>"; };
-		BDFF2D1B2844CDFB005B843E /* ClickstreamEvent.swift */ = {isa = PBXFileReference; fileEncoding = 4; lastKnownFileType = sourcecode.swift; path = ClickstreamEvent.swift; sourceTree = "<group>"; };
-		BDFF2D1C2844CDFB005B843E /* EventBatch.swift */ = {isa = PBXFileReference; fileEncoding = 4; lastKnownFileType = sourcecode.swift; path = EventBatch.swift; sourceTree = "<group>"; };
-		BDFF2D1E2844CDFB005B843E /* EventRequest.pb.swift */ = {isa = PBXFileReference; fileEncoding = 4; lastKnownFileType = sourcecode.swift; path = EventRequest.pb.swift; sourceTree = "<group>"; };
-		BDFF2D1F2844CDFB005B843E /* EventResponse.pb.swift */ = {isa = PBXFileReference; fileEncoding = 4; lastKnownFileType = sourcecode.swift; path = EventResponse.pb.swift; sourceTree = "<group>"; };
-		BDFF2D202844CDFB005B843E /* Event.pb.swift */ = {isa = PBXFileReference; fileEncoding = 4; lastKnownFileType = sourcecode.swift; path = Event.pb.swift; sourceTree = "<group>"; };
-		BDFF2D232844CDFB005B843E /* EventBatchCreator.swift */ = {isa = PBXFileReference; fileEncoding = 4; lastKnownFileType = sourcecode.swift; path = EventBatchCreator.swift; sourceTree = "<group>"; };
-		BDFF2D242844CDFB005B843E /* EventSchedulerDependencies.swift */ = {isa = PBXFileReference; fileEncoding = 4; lastKnownFileType = sourcecode.swift; path = EventSchedulerDependencies.swift; sourceTree = "<group>"; };
-		BDFF2D252844CDFB005B843E /* EventWarehouser.swift */ = {isa = PBXFileReference; fileEncoding = 4; lastKnownFileType = sourcecode.swift; path = EventWarehouser.swift; sourceTree = "<group>"; };
-		BDFF2D262844CDFB005B843E /* EventBatchProcessor.swift */ = {isa = PBXFileReference; fileEncoding = 4; lastKnownFileType = sourcecode.swift; path = EventBatchProcessor.swift; sourceTree = "<group>"; };
-		BDFF2D292844CDFB005B843E /* AppStateNotifierService.swift */ = {isa = PBXFileReference; fileEncoding = 4; lastKnownFileType = sourcecode.swift; path = AppStateNotifierService.swift; sourceTree = "<group>"; };
-		BDFF2D2A2844CDFB005B843E /* EventBatchSizeRegulator.swift */ = {isa = PBXFileReference; fileEncoding = 4; lastKnownFileType = sourcecode.swift; path = EventBatchSizeRegulator.swift; sourceTree = "<group>"; };
-		BDFF2D2B2844CDFB005B843E /* SchedulerService.swift */ = {isa = PBXFileReference; fileEncoding = 4; lastKnownFileType = sourcecode.swift; path = SchedulerService.swift; sourceTree = "<group>"; };
-		BDFF2D2C2844CDFB005B843E /* SortedArray.swift */ = {isa = PBXFileReference; fileEncoding = 4; lastKnownFileType = sourcecode.swift; path = SortedArray.swift; sourceTree = "<group>"; };
-		BDFF2D302844CDFB005B843E /* DatabaseHandler.swift */ = {isa = PBXFileReference; fileEncoding = 4; lastKnownFileType = sourcecode.swift; path = DatabaseHandler.swift; sourceTree = "<group>"; };
-		BDFF2D312844CDFB005B843E /* DatabaseDAO.swift */ = {isa = PBXFileReference; fileEncoding = 4; lastKnownFileType = sourcecode.swift; path = DatabaseDAO.swift; sourceTree = "<group>"; };
-		BDFF2D342844CDFB005B843E /* TableDefinable.swift */ = {isa = PBXFileReference; fileEncoding = 4; lastKnownFileType = sourcecode.swift; path = TableDefinable.swift; sourceTree = "<group>"; };
-		BDFF2D352844CDFB005B843E /* DatabasePersistable.swift */ = {isa = PBXFileReference; fileEncoding = 4; lastKnownFileType = sourcecode.swift; path = DatabasePersistable.swift; sourceTree = "<group>"; };
-		BDFF2D362844CDFB005B843E /* FileStorable.swift */ = {isa = PBXFileReference; fileEncoding = 4; lastKnownFileType = sourcecode.swift; path = FileStorable.swift; sourceTree = "<group>"; };
-		BDFF2D392844CDFB005B843E /* EventClassifier.swift */ = {isa = PBXFileReference; fileEncoding = 4; lastKnownFileType = sourcecode.swift; path = EventClassifier.swift; sourceTree = "<group>"; };
-		BDFF2D3A2844CDFB005B843E /* EventProcessor.swift */ = {isa = PBXFileReference; fileEncoding = 4; lastKnownFileType = sourcecode.swift; path = EventProcessor.swift; sourceTree = "<group>"; };
-		BDFF2D3B2844CDFB005B843E /* EventProcessorDependencies.swift */ = {isa = PBXFileReference; fileEncoding = 4; lastKnownFileType = sourcecode.swift; path = EventProcessorDependencies.swift; sourceTree = "<group>"; };
-=======
-		9ABA385F2843FC1C000B14E7 /* HealthTrackerDTO.swift */ = {isa = PBXFileReference; lastKnownFileType = sourcecode.swift; path = HealthTrackerDTO.swift; sourceTree = "<group>"; };
-		9AC2C4D5247E8D8800CDE82C /* DeviceStatusNotifier.swift */ = {isa = PBXFileReference; lastKnownFileType = sourcecode.swift; path = DeviceStatusNotifier.swift; sourceTree = "<group>"; };
-		9AC3D7A526BCEA1D002701FF /* ClickstreamEvent.swift */ = {isa = PBXFileReference; lastKnownFileType = sourcecode.swift; path = ClickstreamEvent.swift; sourceTree = "<group>"; };
-		9ACCD6B428080F57006BD993 /* NetworkManagerDependencies.swift */ = {isa = PBXFileReference; fileEncoding = 4; lastKnownFileType = sourcecode.swift; path = NetworkManagerDependencies.swift; sourceTree = "<group>"; };
-		9ACCD6B928081267006BD993 /* ClickStreamDependencies.swift */ = {isa = PBXFileReference; fileEncoding = 4; lastKnownFileType = sourcecode.swift; path = ClickStreamDependencies.swift; sourceTree = "<group>"; };
-		9ACF41E724ADEC7000A10832 /* MockConstants.swift */ = {isa = PBXFileReference; lastKnownFileType = sourcecode.swift; path = MockConstants.swift; sourceTree = "<group>"; };
-		9AF461892508AE7F00B28C09 /* Reachability+Extension.swift */ = {isa = PBXFileReference; lastKnownFileType = sourcecode.swift; path = "Reachability+Extension.swift"; sourceTree = "<group>"; };
-		BDA08E8B2851F746007B0D46 /* RadioLabelTableViewCell.swift */ = {isa = PBXFileReference; fileEncoding = 4; lastKnownFileType = sourcecode.swift; path = RadioLabelTableViewCell.swift; sourceTree = "<group>"; };
-		BDA08E8C2851F746007B0D46 /* FilterTextFieldTableViewCell.swift */ = {isa = PBXFileReference; fileEncoding = 4; lastKnownFileType = sourcecode.swift; path = FilterTextFieldTableViewCell.swift; sourceTree = "<group>"; };
-		BDA08E8D2851F746007B0D46 /* EventsListingTableViewCell.swift */ = {isa = PBXFileReference; fileEncoding = 4; lastKnownFileType = sourcecode.swift; path = EventsListingTableViewCell.swift; sourceTree = "<group>"; };
-		BDA08E8F2851F746007B0D46 /* EventVisualizerLandingViewModel.swift */ = {isa = PBXFileReference; fileEncoding = 4; lastKnownFileType = sourcecode.swift; path = EventVisualizerLandingViewModel.swift; sourceTree = "<group>"; };
-		BDA08E902851F746007B0D46 /* EventVisualizerLandingViewController.swift */ = {isa = PBXFileReference; fileEncoding = 4; lastKnownFileType = sourcecode.swift; path = EventVisualizerLandingViewController.swift; sourceTree = "<group>"; };
-		BDA08E922851F746007B0D46 /* EventsListViewController.swift */ = {isa = PBXFileReference; fileEncoding = 4; lastKnownFileType = sourcecode.swift; path = EventsListViewController.swift; sourceTree = "<group>"; };
-		BDA08E932851F746007B0D46 /* EventsListViewModel.swift */ = {isa = PBXFileReference; fileEncoding = 4; lastKnownFileType = sourcecode.swift; path = EventsListViewModel.swift; sourceTree = "<group>"; };
-		BDA08E952851F746007B0D46 /* EventDetailsViewModel.swift */ = {isa = PBXFileReference; fileEncoding = 4; lastKnownFileType = sourcecode.swift; path = EventDetailsViewModel.swift; sourceTree = "<group>"; };
-		BDA08E962851F746007B0D46 /* EventDetailsViewController.swift */ = {isa = PBXFileReference; fileEncoding = 4; lastKnownFileType = sourcecode.swift; path = EventDetailsViewController.swift; sourceTree = "<group>"; };
-		BDA08E982851F746007B0D46 /* FilterViewController.swift */ = {isa = PBXFileReference; fileEncoding = 4; lastKnownFileType = sourcecode.swift; path = FilterViewController.swift; sourceTree = "<group>"; };
-		BDA08E9A2851F746007B0D46 /* EventsHelper.swift */ = {isa = PBXFileReference; fileEncoding = 4; lastKnownFileType = sourcecode.swift; path = EventsHelper.swift; sourceTree = "<group>"; };
-		BDA08E9B2851F746007B0D46 /* UITableViewExtensions.swift */ = {isa = PBXFileReference; fileEncoding = 4; lastKnownFileType = sourcecode.swift; path = UITableViewExtensions.swift; sourceTree = "<group>"; };
-		BDA08E9C2851F746007B0D46 /* EventStateViewable.swift */ = {isa = PBXFileReference; fileEncoding = 4; lastKnownFileType = sourcecode.swift; path = EventStateViewable.swift; sourceTree = "<group>"; };
-		BDA08E9D2851F746007B0D46 /* CollectionMapper.swift */ = {isa = PBXFileReference; fileEncoding = 4; lastKnownFileType = sourcecode.swift; path = CollectionMapper.swift; sourceTree = "<group>"; };
-		BDBAB1332853116900E31716 /* Assets.xcassets */ = {isa = PBXFileReference; lastKnownFileType = folder.assetcatalog; path = Assets.xcassets; sourceTree = "<group>"; };
-		C3D7E5F007334D9078557F80 /* EventResponse.pb.swift */ = {isa = PBXFileReference; includeInIndex = 1; lastKnownFileType = sourcecode.swift; path = EventResponse.pb.swift; sourceTree = "<group>"; };
-		CFEE2E0E60B8C5900083BFDF /* EventRequest.pb.swift */ = {isa = PBXFileReference; includeInIndex = 1; lastKnownFileType = sourcecode.swift; path = EventRequest.pb.swift; sourceTree = "<group>"; };
-		EF51A056722A46F9A66F1381 /* Event.pb.swift */ = {isa = PBXFileReference; includeInIndex = 1; lastKnownFileType = sourcecode.swift; path = Event.pb.swift; sourceTree = "<group>"; };
->>>>>>> 98d2368c
+		BD8AF588287ED1CB002DD402 /* HealthTracker.swift */ = {isa = PBXFileReference; fileEncoding = 4; lastKnownFileType = sourcecode.swift; path = HealthTracker.swift; sourceTree = "<group>"; };
+		BD8AF589287ED1CB002DD402 /* HealthAnalysisEvent.swift */ = {isa = PBXFileReference; fileEncoding = 4; lastKnownFileType = sourcecode.swift; path = HealthAnalysisEvent.swift; sourceTree = "<group>"; };
+		BD8AF58A287ED1CB002DD402 /* HealthAnalysisEventBatch.swift */ = {isa = PBXFileReference; fileEncoding = 4; lastKnownFileType = sourcecode.swift; path = HealthAnalysisEventBatch.swift; sourceTree = "<group>"; };
+		BD8AF58B287ED1CB002DD402 /* Tracker.swift */ = {isa = PBXFileReference; fileEncoding = 4; lastKnownFileType = sourcecode.swift; path = Tracker.swift; sourceTree = "<group>"; };
+		BD8AF58D287ED1CB002DD402 /* TrackerConstants.swift */ = {isa = PBXFileReference; fileEncoding = 4; lastKnownFileType = sourcecode.swift; path = TrackerConstants.swift; sourceTree = "<group>"; };
+		BD8AF58E287ED1CB002DD402 /* Notifiable.swift */ = {isa = PBXFileReference; fileEncoding = 4; lastKnownFileType = sourcecode.swift; path = Notifiable.swift; sourceTree = "<group>"; };
+		BD8AF58F287ED1CB002DD402 /* AppVersionChecker.swift */ = {isa = PBXFileReference; fileEncoding = 4; lastKnownFileType = sourcecode.swift; path = AppVersionChecker.swift; sourceTree = "<group>"; };
+		BD8AF591287ED1CB002DD402 /* HealthMeta.pb.swift */ = {isa = PBXFileReference; fileEncoding = 4; lastKnownFileType = sourcecode.swift; path = HealthMeta.pb.swift; sourceTree = "<group>"; };
+		BD8AF592287ED1CB002DD402 /* Health.pb.swift */ = {isa = PBXFileReference; fileEncoding = 4; lastKnownFileType = sourcecode.swift; path = Health.pb.swift; sourceTree = "<group>"; };
+		BD8AF594287ED1CB002DD402 /* CSLocationDTO.swift */ = {isa = PBXFileReference; fileEncoding = 4; lastKnownFileType = sourcecode.swift; path = CSLocationDTO.swift; sourceTree = "<group>"; };
+		BD8AF595287ED1CB002DD402 /* ClickStreamHealthConfigurations.swift */ = {isa = PBXFileReference; fileEncoding = 4; lastKnownFileType = sourcecode.swift; path = ClickStreamHealthConfigurations.swift; sourceTree = "<group>"; };
+		BD8AF596287ED1CB002DD402 /* HealthTrackerDTO.swift */ = {isa = PBXFileReference; fileEncoding = 4; lastKnownFileType = sourcecode.swift; path = HealthTrackerDTO.swift; sourceTree = "<group>"; };
+		BD8AF597287ED1CB002DD402 /* CSCommonPropertiesDTO.swift */ = {isa = PBXFileReference; fileEncoding = 4; lastKnownFileType = sourcecode.swift; path = CSCommonPropertiesDTO.swift; sourceTree = "<group>"; };
+		BD8AF59B287ED1CB002DD402 /* NetworkBuilder.swift */ = {isa = PBXFileReference; fileEncoding = 4; lastKnownFileType = sourcecode.swift; path = NetworkBuilder.swift; sourceTree = "<group>"; };
+		BD8AF59C287ED1CB002DD402 /* RetryMechanism.swift */ = {isa = PBXFileReference; fileEncoding = 4; lastKnownFileType = sourcecode.swift; path = RetryMechanism.swift; sourceTree = "<group>"; };
+		BD8AF59E287ED1CB002DD402 /* NetworkManagerDependencies.swift */ = {isa = PBXFileReference; fileEncoding = 4; lastKnownFileType = sourcecode.swift; path = NetworkManagerDependencies.swift; sourceTree = "<group>"; };
+		BD8AF5A1287ED1CB002DD402 /* Heartbeat.swift */ = {isa = PBXFileReference; fileEncoding = 4; lastKnownFileType = sourcecode.swift; path = Heartbeat.swift; sourceTree = "<group>"; };
+		BD8AF5A2287ED1CB002DD402 /* SocketHandler.swift */ = {isa = PBXFileReference; fileEncoding = 4; lastKnownFileType = sourcecode.swift; path = SocketHandler.swift; sourceTree = "<group>"; };
+		BD8AF5A4287ED1CB002DD402 /* Requestable.swift */ = {isa = PBXFileReference; fileEncoding = 4; lastKnownFileType = sourcecode.swift; path = Requestable.swift; sourceTree = "<group>"; };
+		BD8AF5A5287ED1CB002DD402 /* NetworkService.swift */ = {isa = PBXFileReference; fileEncoding = 4; lastKnownFileType = sourcecode.swift; path = NetworkService.swift; sourceTree = "<group>"; };
+		BD8AF5A6287ED1CB002DD402 /* Connectable.swift */ = {isa = PBXFileReference; fileEncoding = 4; lastKnownFileType = sourcecode.swift; path = Connectable.swift; sourceTree = "<group>"; };
+		BD8AF5A7287ED1CB002DD402 /* NetworkConfiguration.swift */ = {isa = PBXFileReference; fileEncoding = 4; lastKnownFileType = sourcecode.swift; path = NetworkConfiguration.swift; sourceTree = "<group>"; };
+		BD8AF5A9287ED1CB002DD402 /* Atomic.swift */ = {isa = PBXFileReference; fileEncoding = 4; lastKnownFileType = sourcecode.swift; path = Atomic.swift; sourceTree = "<group>"; };
+		BD8AF5AA287ED1CB002DD402 /* DeviceStatusNotifier.swift */ = {isa = PBXFileReference; fileEncoding = 4; lastKnownFileType = sourcecode.swift; path = DeviceStatusNotifier.swift; sourceTree = "<group>"; };
+		BD8AF5AB287ED1CB002DD402 /* NetworkReachability.swift */ = {isa = PBXFileReference; fileEncoding = 4; lastKnownFileType = sourcecode.swift; path = NetworkReachability.swift; sourceTree = "<group>"; };
+		BD8AF5AC287ED1CB002DD402 /* DispatchSourceTimer+RepeatingTimer.swift */ = {isa = PBXFileReference; fileEncoding = 4; lastKnownFileType = sourcecode.swift; path = "DispatchSourceTimer+RepeatingTimer.swift"; sourceTree = "<group>"; };
+		BD8AF5AD287ED1CB002DD402 /* KeepAliveService.swift */ = {isa = PBXFileReference; fileEncoding = 4; lastKnownFileType = sourcecode.swift; path = KeepAliveService.swift; sourceTree = "<group>"; };
+		BD8AF5B0287ED1CB002DD402 /* ProtoConvertible.swift */ = {isa = PBXFileReference; fileEncoding = 4; lastKnownFileType = sourcecode.swift; path = ProtoConvertible.swift; sourceTree = "<group>"; };
+		BD8AF5B3287ED1CB002DD402 /* EventRequest.swift */ = {isa = PBXFileReference; fileEncoding = 4; lastKnownFileType = sourcecode.swift; path = EventRequest.swift; sourceTree = "<group>"; };
+		BD8AF5B6287ED1CB002DD402 /* ClickStream.swift */ = {isa = PBXFileReference; fileEncoding = 4; lastKnownFileType = sourcecode.swift; path = ClickStream.swift; sourceTree = "<group>"; };
+		BD8AF5B8287ED1CB002DD402 /* ClickstreamDependencies.swift */ = {isa = PBXFileReference; fileEncoding = 4; lastKnownFileType = sourcecode.swift; path = ClickstreamDependencies.swift; sourceTree = "<group>"; };
+		BD8AF5BB287ED1CB002DD402 /* ClickStreamConstraints.swift */ = {isa = PBXFileReference; fileEncoding = 4; lastKnownFileType = sourcecode.swift; path = ClickStreamConstraints.swift; sourceTree = "<group>"; };
+		BD8AF5BC287ED1CB002DD402 /* ClickStreamEventClassification.swift */ = {isa = PBXFileReference; fileEncoding = 4; lastKnownFileType = sourcecode.swift; path = ClickStreamEventClassification.swift; sourceTree = "<group>"; };
+		BD8AF5BE287ED1CB002DD402 /* Constants.swift */ = {isa = PBXFileReference; fileEncoding = 4; lastKnownFileType = sourcecode.swift; path = Constants.swift; sourceTree = "<group>"; };
+		BD8AF5C0287ED1CB002DD402 /* Reachability+Extension.swift */ = {isa = PBXFileReference; fileEncoding = 4; lastKnownFileType = sourcecode.swift; path = "Reachability+Extension.swift"; sourceTree = "<group>"; };
+		BD8AF5C1287ED1CB002DD402 /* JSONStringDecoder.swift */ = {isa = PBXFileReference; fileEncoding = 4; lastKnownFileType = sourcecode.swift; path = JSONStringDecoder.swift; sourceTree = "<group>"; };
+		BD8AF5C2287ED1CB002DD402 /* Logger.swift */ = {isa = PBXFileReference; fileEncoding = 4; lastKnownFileType = sourcecode.swift; path = Logger.swift; sourceTree = "<group>"; };
+		BD8AF5C3287ED1CB002DD402 /* DeviceInfo.swift */ = {isa = PBXFileReference; fileEncoding = 4; lastKnownFileType = sourcecode.swift; path = DeviceInfo.swift; sourceTree = "<group>"; };
+		BD8AF5C6287ED1CB002DD402 /* Event.swift */ = {isa = PBXFileReference; fileEncoding = 4; lastKnownFileType = sourcecode.swift; path = Event.swift; sourceTree = "<group>"; };
+		BD8AF5C7287ED1CB002DD402 /* ClickstreamEvent.swift */ = {isa = PBXFileReference; fileEncoding = 4; lastKnownFileType = sourcecode.swift; path = ClickstreamEvent.swift; sourceTree = "<group>"; };
+		BD8AF5C8287ED1CB002DD402 /* EventBatch.swift */ = {isa = PBXFileReference; fileEncoding = 4; lastKnownFileType = sourcecode.swift; path = EventBatch.swift; sourceTree = "<group>"; };
+		BD8AF5CA287ED1CB002DD402 /* EventRequest.pb.swift */ = {isa = PBXFileReference; fileEncoding = 4; lastKnownFileType = sourcecode.swift; path = EventRequest.pb.swift; sourceTree = "<group>"; };
+		BD8AF5CB287ED1CB002DD402 /* EventResponse.pb.swift */ = {isa = PBXFileReference; fileEncoding = 4; lastKnownFileType = sourcecode.swift; path = EventResponse.pb.swift; sourceTree = "<group>"; };
+		BD8AF5CC287ED1CB002DD402 /* Event.pb.swift */ = {isa = PBXFileReference; fileEncoding = 4; lastKnownFileType = sourcecode.swift; path = Event.pb.swift; sourceTree = "<group>"; };
+		BD8AF5CF287ED1CB002DD402 /* EventBatchCreator.swift */ = {isa = PBXFileReference; fileEncoding = 4; lastKnownFileType = sourcecode.swift; path = EventBatchCreator.swift; sourceTree = "<group>"; };
+		BD8AF5D0287ED1CB002DD402 /* EventSchedulerDependencies.swift */ = {isa = PBXFileReference; fileEncoding = 4; lastKnownFileType = sourcecode.swift; path = EventSchedulerDependencies.swift; sourceTree = "<group>"; };
+		BD8AF5D1287ED1CB002DD402 /* EventWarehouser.swift */ = {isa = PBXFileReference; fileEncoding = 4; lastKnownFileType = sourcecode.swift; path = EventWarehouser.swift; sourceTree = "<group>"; };
+		BD8AF5D2287ED1CB002DD402 /* EventBatchProcessor.swift */ = {isa = PBXFileReference; fileEncoding = 4; lastKnownFileType = sourcecode.swift; path = EventBatchProcessor.swift; sourceTree = "<group>"; };
+		BD8AF5D5287ED1CB002DD402 /* AppStateNotifierService.swift */ = {isa = PBXFileReference; fileEncoding = 4; lastKnownFileType = sourcecode.swift; path = AppStateNotifierService.swift; sourceTree = "<group>"; };
+		BD8AF5D6287ED1CB002DD402 /* EventBatchSizeRegulator.swift */ = {isa = PBXFileReference; fileEncoding = 4; lastKnownFileType = sourcecode.swift; path = EventBatchSizeRegulator.swift; sourceTree = "<group>"; };
+		BD8AF5D7287ED1CB002DD402 /* SchedulerService.swift */ = {isa = PBXFileReference; fileEncoding = 4; lastKnownFileType = sourcecode.swift; path = SchedulerService.swift; sourceTree = "<group>"; };
+		BD8AF5D8287ED1CB002DD402 /* SortedArray.swift */ = {isa = PBXFileReference; fileEncoding = 4; lastKnownFileType = sourcecode.swift; path = SortedArray.swift; sourceTree = "<group>"; };
+		BD8AF5DC287ED1CB002DD402 /* DatabaseHandler.swift */ = {isa = PBXFileReference; fileEncoding = 4; lastKnownFileType = sourcecode.swift; path = DatabaseHandler.swift; sourceTree = "<group>"; };
+		BD8AF5DD287ED1CB002DD402 /* DatabaseDAO.swift */ = {isa = PBXFileReference; fileEncoding = 4; lastKnownFileType = sourcecode.swift; path = DatabaseDAO.swift; sourceTree = "<group>"; };
+		BD8AF5E0287ED1CB002DD402 /* TableDefinable.swift */ = {isa = PBXFileReference; fileEncoding = 4; lastKnownFileType = sourcecode.swift; path = TableDefinable.swift; sourceTree = "<group>"; };
+		BD8AF5E1287ED1CB002DD402 /* DatabasePersistable.swift */ = {isa = PBXFileReference; fileEncoding = 4; lastKnownFileType = sourcecode.swift; path = DatabasePersistable.swift; sourceTree = "<group>"; };
+		BD8AF5E2287ED1CB002DD402 /* FileStorable.swift */ = {isa = PBXFileReference; fileEncoding = 4; lastKnownFileType = sourcecode.swift; path = FileStorable.swift; sourceTree = "<group>"; };
+		BD8AF5E5287ED1CB002DD402 /* EventClassifier.swift */ = {isa = PBXFileReference; fileEncoding = 4; lastKnownFileType = sourcecode.swift; path = EventClassifier.swift; sourceTree = "<group>"; };
+		BD8AF5E6287ED1CB002DD402 /* EventProcessor.swift */ = {isa = PBXFileReference; fileEncoding = 4; lastKnownFileType = sourcecode.swift; path = EventProcessor.swift; sourceTree = "<group>"; };
+		BD8AF5E7287ED1CB002DD402 /* EventProcessorDependencies.swift */ = {isa = PBXFileReference; fileEncoding = 4; lastKnownFileType = sourcecode.swift; path = EventProcessorDependencies.swift; sourceTree = "<group>"; };
+		BD8AF5EA287ED1CB002DD402 /* Assets.xcassets */ = {isa = PBXFileReference; lastKnownFileType = folder.assetcatalog; path = Assets.xcassets; sourceTree = "<group>"; };
+		BD8AF5ED287ED1CB002DD402 /* RadioLabelTableViewCell.swift */ = {isa = PBXFileReference; fileEncoding = 4; lastKnownFileType = sourcecode.swift; path = RadioLabelTableViewCell.swift; sourceTree = "<group>"; };
+		BD8AF5EE287ED1CB002DD402 /* FilterTextFieldTableViewCell.swift */ = {isa = PBXFileReference; fileEncoding = 4; lastKnownFileType = sourcecode.swift; path = FilterTextFieldTableViewCell.swift; sourceTree = "<group>"; };
+		BD8AF5EF287ED1CB002DD402 /* EventsListingTableViewCell.swift */ = {isa = PBXFileReference; fileEncoding = 4; lastKnownFileType = sourcecode.swift; path = EventsListingTableViewCell.swift; sourceTree = "<group>"; };
+		BD8AF5F1287ED1CB002DD402 /* EventVisualizerLandingViewModel.swift */ = {isa = PBXFileReference; fileEncoding = 4; lastKnownFileType = sourcecode.swift; path = EventVisualizerLandingViewModel.swift; sourceTree = "<group>"; };
+		BD8AF5F2287ED1CB002DD402 /* EventVisualizerLandingViewController.swift */ = {isa = PBXFileReference; fileEncoding = 4; lastKnownFileType = sourcecode.swift; path = EventVisualizerLandingViewController.swift; sourceTree = "<group>"; };
+		BD8AF5F4287ED1CB002DD402 /* EventsListViewController.swift */ = {isa = PBXFileReference; fileEncoding = 4; lastKnownFileType = sourcecode.swift; path = EventsListViewController.swift; sourceTree = "<group>"; };
+		BD8AF5F5287ED1CB002DD402 /* EventsListViewModel.swift */ = {isa = PBXFileReference; fileEncoding = 4; lastKnownFileType = sourcecode.swift; path = EventsListViewModel.swift; sourceTree = "<group>"; };
+		BD8AF5F7287ED1CB002DD402 /* EventDetailsViewModel.swift */ = {isa = PBXFileReference; fileEncoding = 4; lastKnownFileType = sourcecode.swift; path = EventDetailsViewModel.swift; sourceTree = "<group>"; };
+		BD8AF5F8287ED1CB002DD402 /* EventDetailsViewController.swift */ = {isa = PBXFileReference; fileEncoding = 4; lastKnownFileType = sourcecode.swift; path = EventDetailsViewController.swift; sourceTree = "<group>"; };
+		BD8AF5FA287ED1CB002DD402 /* FilterViewController.swift */ = {isa = PBXFileReference; fileEncoding = 4; lastKnownFileType = sourcecode.swift; path = FilterViewController.swift; sourceTree = "<group>"; };
+		BD8AF5FC287ED1CB002DD402 /* EventsHelper.swift */ = {isa = PBXFileReference; fileEncoding = 4; lastKnownFileType = sourcecode.swift; path = EventsHelper.swift; sourceTree = "<group>"; };
+		BD8AF5FD287ED1CB002DD402 /* UITableViewExtensions.swift */ = {isa = PBXFileReference; fileEncoding = 4; lastKnownFileType = sourcecode.swift; path = UITableViewExtensions.swift; sourceTree = "<group>"; };
+		BD8AF5FE287ED1CB002DD402 /* EventStateViewable.swift */ = {isa = PBXFileReference; fileEncoding = 4; lastKnownFileType = sourcecode.swift; path = EventStateViewable.swift; sourceTree = "<group>"; };
+		BD8AF5FF287ED1CB002DD402 /* CollectionMapper.swift */ = {isa = PBXFileReference; fileEncoding = 4; lastKnownFileType = sourcecode.swift; path = CollectionMapper.swift; sourceTree = "<group>"; };
 /* End PBXFileReference section */
 
 /* Begin PBXFrameworksBuildPhase section */
@@ -425,16 +360,11 @@
 		68E7BAD6244F08C00072549A = {
 			isa = PBXGroup;
 			children = (
-<<<<<<< HEAD
-				BDFF2CEB2844CDFA005B843E /* Sources */,
+				BD8AF585287ED1CB002DD402 /* Sources */,
 				68E7BD1C2456E6F10072549A /* ClickstreamTests */,
 				68E7BAE0244F08C00072549A /* Products */,
 				2E71FBE7FAE66AF83A297BB5 /* Pods */,
 				9AAFBB13247CBA15009BFDFB /* Recovered References */,
-=======
-				686CD8EB26045FB7000ED8D8 /* DatabasePersistable.swift */,
-				686CD8F226046026000ED8D8 /* TableDefinable.swift */,
->>>>>>> 98d2368c
 			);
 			sourceTree = "<group>";
 		};
@@ -554,17 +484,7 @@
 		9AAFBB01247A9266009BFDFB /* Data */ = {
 			isa = PBXGroup;
 			children = (
-<<<<<<< HEAD
 				9AAFBB02247A927F009BFDFB /* Persistence */,
-=======
-				BDA08E882851F746007B0D46 /* EventVisualizer */,
-				9A2B9EC7281FBBB9009317C3 /* Tracker */,
-				68E7BAE1244F08C00072549A /* Clickstream */,
-				68E7BD1C2456E6F10072549A /* ClickstreamTests */,
-				68E7BAE0244F08C00072549A /* Products */,
-				2E71FBE7FAE66AF83A297BB5 /* Pods */,
-				9AAFBB13247CBA15009BFDFB /* Recovered References */,
->>>>>>> 98d2368c
 			);
 			path = Data;
 			sourceTree = "<group>";
@@ -591,464 +511,462 @@
 			path = Mocks;
 			sourceTree = "<group>";
 		};
-		BDFF2CEB2844CDFA005B843E /* Sources */ = {
-			isa = PBXGroup;
-			children = (
-				BDFF2CEC2844CDFA005B843E /* Clickstream */,
+		BD8AF585287ED1CB002DD402 /* Sources */ = {
+			isa = PBXGroup;
+			children = (
+				BD8AF586287ED1CB002DD402 /* Tracker */,
+				BD8AF598287ED1CB002DD402 /* Clickstream */,
+				BD8AF5E8287ED1CB002DD402 /* EventVisualizer */,
 			);
 			path = Sources;
 			sourceTree = "<group>";
 		};
-		BDFF2CEC2844CDFA005B843E /* Clickstream */ = {
-			isa = PBXGroup;
-			children = (
-				BDFF2CED2844CDFA005B843E /* NetworkManager */,
-				BDFF2D082844CDFB005B843E /* Core */,
-				BDFF2D1D2844CDFB005B843E /* Contracts */,
-				BDFF2D212844CDFB005B843E /* EventScheduler */,
-				BDFF2D372844CDFB005B843E /* EventProcessor */,
+		BD8AF586287ED1CB002DD402 /* Tracker */ = {
+			isa = PBXGroup;
+			children = (
+				BD8AF587287ED1CB002DD402 /* Health */,
+				BD8AF58B287ED1CB002DD402 /* Tracker.swift */,
+				BD8AF58C287ED1CB002DD402 /* Utilities */,
+				BD8AF590287ED1CB002DD402 /* HealthContracts */,
+				BD8AF593287ED1CB002DD402 /* Entities */,
+			);
+			path = Tracker;
+			sourceTree = "<group>";
+		};
+		BD8AF587287ED1CB002DD402 /* Health */ = {
+			isa = PBXGroup;
+			children = (
+				BD8AF588287ED1CB002DD402 /* HealthTracker.swift */,
+				BD8AF589287ED1CB002DD402 /* HealthAnalysisEvent.swift */,
+				BD8AF58A287ED1CB002DD402 /* HealthAnalysisEventBatch.swift */,
+			);
+			path = Health;
+			sourceTree = "<group>";
+		};
+		BD8AF58C287ED1CB002DD402 /* Utilities */ = {
+			isa = PBXGroup;
+			children = (
+				BD8AF58D287ED1CB002DD402 /* TrackerConstants.swift */,
+				BD8AF58E287ED1CB002DD402 /* Notifiable.swift */,
+				BD8AF58F287ED1CB002DD402 /* AppVersionChecker.swift */,
+			);
+			path = Utilities;
+			sourceTree = "<group>";
+		};
+		BD8AF590287ED1CB002DD402 /* HealthContracts */ = {
+			isa = PBXGroup;
+			children = (
+				BD8AF591287ED1CB002DD402 /* HealthMeta.pb.swift */,
+				BD8AF592287ED1CB002DD402 /* Health.pb.swift */,
+			);
+			path = HealthContracts;
+			sourceTree = "<group>";
+		};
+		BD8AF593287ED1CB002DD402 /* Entities */ = {
+			isa = PBXGroup;
+			children = (
+				BD8AF594287ED1CB002DD402 /* CSLocationDTO.swift */,
+				BD8AF595287ED1CB002DD402 /* ClickStreamHealthConfigurations.swift */,
+				BD8AF596287ED1CB002DD402 /* HealthTrackerDTO.swift */,
+				BD8AF597287ED1CB002DD402 /* CSCommonPropertiesDTO.swift */,
+			);
+			path = Entities;
+			sourceTree = "<group>";
+		};
+		BD8AF598287ED1CB002DD402 /* Clickstream */ = {
+			isa = PBXGroup;
+			children = (
+				BD8AF599287ED1CB002DD402 /* NetworkManager */,
+				BD8AF5B4287ED1CB002DD402 /* Core */,
+				BD8AF5C9287ED1CB002DD402 /* Contracts */,
+				BD8AF5CD287ED1CB002DD402 /* EventScheduler */,
+				BD8AF5E3287ED1CB002DD402 /* EventProcessor */,
 			);
 			path = Clickstream;
 			sourceTree = "<group>";
 		};
-		BDFF2CED2844CDFA005B843E /* NetworkManager */ = {
-			isa = PBXGroup;
-			children = (
-				BDFF2CEE2844CDFA005B843E /* Core */,
-				BDFF2CF32844CDFA005B843E /* Infrastructure */,
-				BDFF2D022844CDFB005B843E /* Data */,
-				BDFF2D052844CDFB005B843E /* Domain */,
+		BD8AF599287ED1CB002DD402 /* NetworkManager */ = {
+			isa = PBXGroup;
+			children = (
+				BD8AF59A287ED1CB002DD402 /* Core */,
+				BD8AF59F287ED1CB002DD402 /* Infrastructure */,
+				BD8AF5AE287ED1CB002DD402 /* Data */,
+				BD8AF5B1287ED1CB002DD402 /* Domain */,
 			);
 			path = NetworkManager;
 			sourceTree = "<group>";
 		};
-		BDFF2CEE2844CDFA005B843E /* Core */ = {
-			isa = PBXGroup;
-			children = (
-				BDFF2CEF2844CDFA005B843E /* NetworkBuilder.swift */,
-				BDFF2CF02844CDFA005B843E /* RetryMechanism.swift */,
-				BDFF2CF12844CDFA005B843E /* Dependencies */,
+		BD8AF59A287ED1CB002DD402 /* Core */ = {
+			isa = PBXGroup;
+			children = (
+				BD8AF59B287ED1CB002DD402 /* NetworkBuilder.swift */,
+				BD8AF59C287ED1CB002DD402 /* RetryMechanism.swift */,
+				BD8AF59D287ED1CB002DD402 /* Dependencies */,
 			);
 			path = Core;
 			sourceTree = "<group>";
 		};
-		BDFF2CF12844CDFA005B843E /* Dependencies */ = {
-			isa = PBXGroup;
-			children = (
-				BDFF2CF22844CDFA005B843E /* NetworkManagerDependencies.swift */,
+		BD8AF59D287ED1CB002DD402 /* Dependencies */ = {
+			isa = PBXGroup;
+			children = (
+				BD8AF59E287ED1CB002DD402 /* NetworkManagerDependencies.swift */,
 			);
 			path = Dependencies;
 			sourceTree = "<group>";
 		};
-		BDFF2CF32844CDFA005B843E /* Infrastructure */ = {
-			isa = PBXGroup;
-			children = (
-				BDFF2CF42844CDFA005B843E /* Sockets */,
-				BDFF2CF72844CDFA005B843E /* NetworkService */,
-				BDFF2CFC2844CDFB005B843E /* Utilities */,
+		BD8AF59F287ED1CB002DD402 /* Infrastructure */ = {
+			isa = PBXGroup;
+			children = (
+				BD8AF5A0287ED1CB002DD402 /* Sockets */,
+				BD8AF5A3287ED1CB002DD402 /* NetworkService */,
+				BD8AF5A8287ED1CB002DD402 /* Utilities */,
 			);
 			path = Infrastructure;
 			sourceTree = "<group>";
 		};
-		BDFF2CF42844CDFA005B843E /* Sockets */ = {
-			isa = PBXGroup;
-			children = (
-				BDFF2CF52844CDFA005B843E /* Heartbeat.swift */,
-				BDFF2CF62844CDFA005B843E /* SocketHandler.swift */,
+		BD8AF5A0287ED1CB002DD402 /* Sockets */ = {
+			isa = PBXGroup;
+			children = (
+				BD8AF5A1287ED1CB002DD402 /* Heartbeat.swift */,
+				BD8AF5A2287ED1CB002DD402 /* SocketHandler.swift */,
 			);
 			path = Sockets;
 			sourceTree = "<group>";
 		};
-		BDFF2CF72844CDFA005B843E /* NetworkService */ = {
-			isa = PBXGroup;
-			children = (
-				BDFF2CF82844CDFA005B843E /* Requestable.swift */,
-				BDFF2CF92844CDFA005B843E /* NetworkService.swift */,
-				BDFF2CFA2844CDFA005B843E /* Connectable.swift */,
-				BDFF2CFB2844CDFB005B843E /* NetworkConfiguration.swift */,
+		BD8AF5A3287ED1CB002DD402 /* NetworkService */ = {
+			isa = PBXGroup;
+			children = (
+				BD8AF5A4287ED1CB002DD402 /* Requestable.swift */,
+				BD8AF5A5287ED1CB002DD402 /* NetworkService.swift */,
+				BD8AF5A6287ED1CB002DD402 /* Connectable.swift */,
+				BD8AF5A7287ED1CB002DD402 /* NetworkConfiguration.swift */,
 			);
 			path = NetworkService;
 			sourceTree = "<group>";
 		};
-		BDFF2CFC2844CDFB005B843E /* Utilities */ = {
-			isa = PBXGroup;
-			children = (
-				BDFF2CFD2844CDFB005B843E /* Atomic.swift */,
-				BDFF2CFE2844CDFB005B843E /* DeviceStatusNotifier.swift */,
-				BDFF2CFF2844CDFB005B843E /* NetworkReachability.swift */,
-				BDFF2D002844CDFB005B843E /* DispatchSourceTimer+RepeatingTimer.swift */,
-				BDFF2D012844CDFB005B843E /* KeepAliveService.swift */,
+		BD8AF5A8287ED1CB002DD402 /* Utilities */ = {
+			isa = PBXGroup;
+			children = (
+				BD8AF5A9287ED1CB002DD402 /* Atomic.swift */,
+				BD8AF5AA287ED1CB002DD402 /* DeviceStatusNotifier.swift */,
+				BD8AF5AB287ED1CB002DD402 /* NetworkReachability.swift */,
+				BD8AF5AC287ED1CB002DD402 /* DispatchSourceTimer+RepeatingTimer.swift */,
+				BD8AF5AD287ED1CB002DD402 /* KeepAliveService.swift */,
 			);
 			path = Utilities;
 			sourceTree = "<group>";
 		};
-		BDFF2D022844CDFB005B843E /* Data */ = {
-			isa = PBXGroup;
-			children = (
-				BDFF2D032844CDFB005B843E /* ProtoConvertible */,
+		BD8AF5AE287ED1CB002DD402 /* Data */ = {
+			isa = PBXGroup;
+			children = (
+				BD8AF5AF287ED1CB002DD402 /* ProtoConvertible */,
 			);
 			path = Data;
 			sourceTree = "<group>";
 		};
-		BDFF2D032844CDFB005B843E /* ProtoConvertible */ = {
-			isa = PBXGroup;
-			children = (
-				BDFF2D042844CDFB005B843E /* ProtoConvertible.swift */,
+		BD8AF5AF287ED1CB002DD402 /* ProtoConvertible */ = {
+			isa = PBXGroup;
+			children = (
+				BD8AF5B0287ED1CB002DD402 /* ProtoConvertible.swift */,
 			);
 			path = ProtoConvertible;
 			sourceTree = "<group>";
 		};
-		BDFF2D052844CDFB005B843E /* Domain */ = {
-			isa = PBXGroup;
-			children = (
-				BDFF2D062844CDFB005B843E /* Entities */,
+		BD8AF5B1287ED1CB002DD402 /* Domain */ = {
+			isa = PBXGroup;
+			children = (
+				BD8AF5B2287ED1CB002DD402 /* Entities */,
 			);
 			path = Domain;
 			sourceTree = "<group>";
 		};
-		BDFF2D062844CDFB005B843E /* Entities */ = {
-			isa = PBXGroup;
-			children = (
-				BDFF2D072844CDFB005B843E /* EventRequest.swift */,
+		BD8AF5B2287ED1CB002DD402 /* Entities */ = {
+			isa = PBXGroup;
+			children = (
+				BD8AF5B3287ED1CB002DD402 /* EventRequest.swift */,
 			);
 			path = Entities;
 			sourceTree = "<group>";
 		};
-		BDFF2D082844CDFB005B843E /* Core */ = {
-			isa = PBXGroup;
-			children = (
-				BDFF2D092844CDFB005B843E /* Interface */,
-				BDFF2D0B2844CDFB005B843E /* Dependencies */,
-				BDFF2D0D2844CDFB005B843E /* Data */,
-				BDFF2D182844CDFB005B843E /* Domain */,
+		BD8AF5B4287ED1CB002DD402 /* Core */ = {
+			isa = PBXGroup;
+			children = (
+				BD8AF5B5287ED1CB002DD402 /* Interface */,
+				BD8AF5B7287ED1CB002DD402 /* Dependencies */,
+				BD8AF5B9287ED1CB002DD402 /* Data */,
+				BD8AF5C4287ED1CB002DD402 /* Domain */,
 			);
 			path = Core;
 			sourceTree = "<group>";
 		};
-		BDFF2D092844CDFB005B843E /* Interface */ = {
-			isa = PBXGroup;
-			children = (
-				BDFF2D0A2844CDFB005B843E /* ClickStream.swift */,
+		BD8AF5B5287ED1CB002DD402 /* Interface */ = {
+			isa = PBXGroup;
+			children = (
+				BD8AF5B6287ED1CB002DD402 /* ClickStream.swift */,
 			);
 			path = Interface;
 			sourceTree = "<group>";
 		};
-		BDFF2D0B2844CDFB005B843E /* Dependencies */ = {
-			isa = PBXGroup;
-			children = (
-				BDFF2D0C2844CDFB005B843E /* ClickstreamDependencies.swift */,
+		BD8AF5B7287ED1CB002DD402 /* Dependencies */ = {
+			isa = PBXGroup;
+			children = (
+				BD8AF5B8287ED1CB002DD402 /* ClickstreamDependencies.swift */,
 			);
 			path = Dependencies;
 			sourceTree = "<group>";
 		};
-		BDFF2D0D2844CDFB005B843E /* Data */ = {
-			isa = PBXGroup;
-			children = (
-				BDFF2D0E2844CDFB005B843E /* Constraints */,
-				BDFF2D112844CDFB005B843E /* Constants */,
-				BDFF2D132844CDFB005B843E /* Utilities */,
+		BD8AF5B9287ED1CB002DD402 /* Data */ = {
+			isa = PBXGroup;
+			children = (
+				BD8AF5BA287ED1CB002DD402 /* Constraints */,
+				BD8AF5BD287ED1CB002DD402 /* Constants */,
+				BD8AF5BF287ED1CB002DD402 /* Utilities */,
 			);
 			path = Data;
 			sourceTree = "<group>";
 		};
-		BDFF2D0E2844CDFB005B843E /* Constraints */ = {
-			isa = PBXGroup;
-			children = (
-				BDFF2D0F2844CDFB005B843E /* ClickStreamConstraints.swift */,
-				BDFF2D102844CDFB005B843E /* ClickStreamEventClassification.swift */,
+		BD8AF5BA287ED1CB002DD402 /* Constraints */ = {
+			isa = PBXGroup;
+			children = (
+				BD8AF5BB287ED1CB002DD402 /* ClickStreamConstraints.swift */,
+				BD8AF5BC287ED1CB002DD402 /* ClickStreamEventClassification.swift */,
 			);
 			path = Constraints;
 			sourceTree = "<group>";
 		};
-		BDFF2D112844CDFB005B843E /* Constants */ = {
-			isa = PBXGroup;
-			children = (
-				BDFF2D122844CDFB005B843E /* Constants.swift */,
+		BD8AF5BD287ED1CB002DD402 /* Constants */ = {
+			isa = PBXGroup;
+			children = (
+				BD8AF5BE287ED1CB002DD402 /* Constants.swift */,
 			);
 			path = Constants;
 			sourceTree = "<group>";
 		};
-		BDFF2D132844CDFB005B843E /* Utilities */ = {
-			isa = PBXGroup;
-			children = (
-				BDFF2D142844CDFB005B843E /* Reachability+Extension.swift */,
-				BDFF2D152844CDFB005B843E /* JSONStringDecoder.swift */,
-				BDFF2D162844CDFB005B843E /* Logger.swift */,
-				BDFF2D172844CDFB005B843E /* DeviceInfo.swift */,
+		BD8AF5BF287ED1CB002DD402 /* Utilities */ = {
+			isa = PBXGroup;
+			children = (
+				BD8AF5C0287ED1CB002DD402 /* Reachability+Extension.swift */,
+				BD8AF5C1287ED1CB002DD402 /* JSONStringDecoder.swift */,
+				BD8AF5C2287ED1CB002DD402 /* Logger.swift */,
+				BD8AF5C3287ED1CB002DD402 /* DeviceInfo.swift */,
 			);
 			path = Utilities;
 			sourceTree = "<group>";
 		};
-		BDFF2D182844CDFB005B843E /* Domain */ = {
-			isa = PBXGroup;
-			children = (
-				BDFF2D192844CDFB005B843E /* Entities */,
+		BD8AF5C4287ED1CB002DD402 /* Domain */ = {
+			isa = PBXGroup;
+			children = (
+				BD8AF5C5287ED1CB002DD402 /* Entities */,
 			);
 			path = Domain;
 			sourceTree = "<group>";
 		};
-<<<<<<< HEAD
-		BDFF2D192844CDFB005B843E /* Entities */ = {
-=======
-		9A2B9EC7281FBBB9009317C3 /* Tracker */ = {
-			isa = PBXGroup;
-			children = (
-				9A4456F4282CBE44004DF1F8 /* Utilities */,
-				9A2B9EFD281FEFDE009317C3 /* Entities */,
-				9A2B9EF3281FC41A009317C3 /* HealthContracts */,
-				9A2B9EC8281FBF9D009317C3 /* Health */,
-				9A2B9ED4281FBF9D009317C3 /* Tracker.swift */,
-			);
-			path = Tracker;
-			sourceTree = "<group>";
-		};
-		9A2B9EC8281FBF9D009317C3 /* Health */ = {
-			isa = PBXGroup;
-			children = (
-				9A2B9EC9281FBF9D009317C3 /* HealthTracker.swift */,
-				9A2B9ECA281FBF9D009317C3 /* HealthAnalysisEvent.swift */,
-				9A2B9ECB281FBF9D009317C3 /* HealthAnalysisEventBatch.swift */,
-			);
-			path = Health;
-			sourceTree = "<group>";
-		};
-		9A2B9EF3281FC41A009317C3 /* HealthContracts */ = {
-			isa = PBXGroup;
-			children = (
-				9A2B9EF4281FC44B009317C3 /* Health.pb.swift */,
-				9A2B9EF5281FC44B009317C3 /* HealthMeta.pb.swift */,
-			);
-			path = HealthContracts;
-			sourceTree = "<group>";
-		};
-		9A2B9EFD281FEFDE009317C3 /* Entities */ = {
-			isa = PBXGroup;
-			children = (
-				9A2B9EFA281FC57A009317C3 /* ClickStreamHealthConfigurations.swift */,
-				9A2B9EFF281FEFEF009317C3 /* CSCommonPropertiesDTO.swift */,
-				9A2B9EFE281FEFEF009317C3 /* CSLocationDTO.swift */,
-				9ABA385F2843FC1C000B14E7 /* HealthTrackerDTO.swift */,
+		BD8AF5C5287ED1CB002DD402 /* Entities */ = {
+			isa = PBXGroup;
+			children = (
+				BD8AF5C6287ED1CB002DD402 /* Event.swift */,
+				BD8AF5C7287ED1CB002DD402 /* ClickstreamEvent.swift */,
+				BD8AF5C8287ED1CB002DD402 /* EventBatch.swift */,
 			);
 			path = Entities;
 			sourceTree = "<group>";
 		};
-		9A4456F4282CBE44004DF1F8 /* Utilities */ = {
-			isa = PBXGroup;
-			children = (
-				9A2B9ED5281FBF9D009317C3 /* AppVersionChecker.swift */,
-				9A2B9ECE281FBF9D009317C3 /* Notifiable.swift */,
-				9A2B9EEC281FBFEF009317C3 /* TrackerConstants.swift */,
+		BD8AF5C9287ED1CB002DD402 /* Contracts */ = {
+			isa = PBXGroup;
+			children = (
+				BD8AF5CA287ED1CB002DD402 /* EventRequest.pb.swift */,
+				BD8AF5CB287ED1CB002DD402 /* EventResponse.pb.swift */,
+				BD8AF5CC287ED1CB002DD402 /* Event.pb.swift */,
+			);
+			path = Contracts;
+			sourceTree = "<group>";
+		};
+		BD8AF5CD287ED1CB002DD402 /* EventScheduler */ = {
+			isa = PBXGroup;
+			children = (
+				BD8AF5CE287ED1CB002DD402 /* Core */,
+				BD8AF5D3287ED1CB002DD402 /* Infrastructure */,
+				BD8AF5D9287ED1CB002DD402 /* Data */,
+				BD8AF5DE287ED1CB002DD402 /* Domain */,
+			);
+			path = EventScheduler;
+			sourceTree = "<group>";
+		};
+		BD8AF5CE287ED1CB002DD402 /* Core */ = {
+			isa = PBXGroup;
+			children = (
+				BD8AF5CF287ED1CB002DD402 /* EventBatchCreator.swift */,
+				BD8AF5D0287ED1CB002DD402 /* EventSchedulerDependencies.swift */,
+				BD8AF5D1287ED1CB002DD402 /* EventWarehouser.swift */,
+				BD8AF5D2287ED1CB002DD402 /* EventBatchProcessor.swift */,
+			);
+			path = Core;
+			sourceTree = "<group>";
+		};
+		BD8AF5D3287ED1CB002DD402 /* Infrastructure */ = {
+			isa = PBXGroup;
+			children = (
+				BD8AF5D4287ED1CB002DD402 /* Utilities */,
+			);
+			path = Infrastructure;
+			sourceTree = "<group>";
+		};
+		BD8AF5D4287ED1CB002DD402 /* Utilities */ = {
+			isa = PBXGroup;
+			children = (
+				BD8AF5D5287ED1CB002DD402 /* AppStateNotifierService.swift */,
+				BD8AF5D6287ED1CB002DD402 /* EventBatchSizeRegulator.swift */,
+				BD8AF5D7287ED1CB002DD402 /* SchedulerService.swift */,
+				BD8AF5D8287ED1CB002DD402 /* SortedArray.swift */,
 			);
 			path = Utilities;
 			sourceTree = "<group>";
 		};
-		9A8E11482487C57D000C544E /* Core */ = {
->>>>>>> 98d2368c
-			isa = PBXGroup;
-			children = (
-				BDFF2D1A2844CDFB005B843E /* Event.swift */,
-				BDFF2D1B2844CDFB005B843E /* ClickstreamEvent.swift */,
-				BDFF2D1C2844CDFB005B843E /* EventBatch.swift */,
-			);
-			path = Entities;
-			sourceTree = "<group>";
-		};
-		BDFF2D1D2844CDFB005B843E /* Contracts */ = {
-			isa = PBXGroup;
-			children = (
-				BDFF2D1E2844CDFB005B843E /* EventRequest.pb.swift */,
-				BDFF2D1F2844CDFB005B843E /* EventResponse.pb.swift */,
-				BDFF2D202844CDFB005B843E /* Event.pb.swift */,
-			);
-			path = Contracts;
-			sourceTree = "<group>";
-		};
-		BDFF2D212844CDFB005B843E /* EventScheduler */ = {
-			isa = PBXGroup;
-			children = (
-				BDFF2D222844CDFB005B843E /* Core */,
-				BDFF2D272844CDFB005B843E /* Infrastructure */,
-				BDFF2D2D2844CDFB005B843E /* Data */,
-				BDFF2D322844CDFB005B843E /* Domain */,
-			);
-			path = EventScheduler;
-			sourceTree = "<group>";
-		};
-		BDFF2D222844CDFB005B843E /* Core */ = {
-			isa = PBXGroup;
-			children = (
-				BDFF2D232844CDFB005B843E /* EventBatchCreator.swift */,
-				BDFF2D242844CDFB005B843E /* EventSchedulerDependencies.swift */,
-				BDFF2D252844CDFB005B843E /* EventWarehouser.swift */,
-				BDFF2D262844CDFB005B843E /* EventBatchProcessor.swift */,
+		BD8AF5D9287ED1CB002DD402 /* Data */ = {
+			isa = PBXGroup;
+			children = (
+				BD8AF5DA287ED1CB002DD402 /* Persistence */,
+			);
+			path = Data;
+			sourceTree = "<group>";
+		};
+		BD8AF5DA287ED1CB002DD402 /* Persistence */ = {
+			isa = PBXGroup;
+			children = (
+				BD8AF5DB287ED1CB002DD402 /* Database */,
+				BD8AF5DD287ED1CB002DD402 /* DatabaseDAO.swift */,
+			);
+			path = Persistence;
+			sourceTree = "<group>";
+		};
+		BD8AF5DB287ED1CB002DD402 /* Database */ = {
+			isa = PBXGroup;
+			children = (
+				BD8AF5DC287ED1CB002DD402 /* DatabaseHandler.swift */,
+			);
+			path = Database;
+			sourceTree = "<group>";
+		};
+		BD8AF5DE287ED1CB002DD402 /* Domain */ = {
+			isa = PBXGroup;
+			children = (
+				BD8AF5DF287ED1CB002DD402 /* Protocols */,
+			);
+			path = Domain;
+			sourceTree = "<group>";
+		};
+		BD8AF5DF287ED1CB002DD402 /* Protocols */ = {
+			isa = PBXGroup;
+			children = (
+				BD8AF5E0287ED1CB002DD402 /* TableDefinable.swift */,
+				BD8AF5E1287ED1CB002DD402 /* DatabasePersistable.swift */,
+				BD8AF5E2287ED1CB002DD402 /* FileStorable.swift */,
+			);
+			path = Protocols;
+			sourceTree = "<group>";
+		};
+		BD8AF5E3287ED1CB002DD402 /* EventProcessor */ = {
+			isa = PBXGroup;
+			children = (
+				BD8AF5E4287ED1CB002DD402 /* Core */,
+			);
+			path = EventProcessor;
+			sourceTree = "<group>";
+		};
+		BD8AF5E4287ED1CB002DD402 /* Core */ = {
+			isa = PBXGroup;
+			children = (
+				BD8AF5E5287ED1CB002DD402 /* EventClassifier.swift */,
+				BD8AF5E6287ED1CB002DD402 /* EventProcessor.swift */,
+				BD8AF5E7287ED1CB002DD402 /* EventProcessorDependencies.swift */,
 			);
 			path = Core;
 			sourceTree = "<group>";
 		};
-		BDFF2D272844CDFB005B843E /* Infrastructure */ = {
-			isa = PBXGroup;
-			children = (
-				BDFF2D282844CDFB005B843E /* Utilities */,
-			);
-			path = Infrastructure;
-			sourceTree = "<group>";
-		};
-		BDFF2D282844CDFB005B843E /* Utilities */ = {
-			isa = PBXGroup;
-			children = (
-				BDFF2D292844CDFB005B843E /* AppStateNotifierService.swift */,
-				BDFF2D2A2844CDFB005B843E /* EventBatchSizeRegulator.swift */,
-				BDFF2D2B2844CDFB005B843E /* SchedulerService.swift */,
-				BDFF2D2C2844CDFB005B843E /* SortedArray.swift */,
-			);
-			path = Utilities;
-			sourceTree = "<group>";
-		};
-		BDFF2D2D2844CDFB005B843E /* Data */ = {
-			isa = PBXGroup;
-			children = (
-				BDFF2D2E2844CDFB005B843E /* Persistence */,
-			);
-			path = Data;
-			sourceTree = "<group>";
-		};
-		BDFF2D2E2844CDFB005B843E /* Persistence */ = {
-			isa = PBXGroup;
-			children = (
-				BDFF2D2F2844CDFB005B843E /* Database */,
-				BDFF2D312844CDFB005B843E /* DatabaseDAO.swift */,
-			);
-			path = Persistence;
-			sourceTree = "<group>";
-		};
-		BDFF2D2F2844CDFB005B843E /* Database */ = {
-			isa = PBXGroup;
-			children = (
-				BDFF2D302844CDFB005B843E /* DatabaseHandler.swift */,
-			);
-			path = Database;
-			sourceTree = "<group>";
-		};
-		BDFF2D322844CDFB005B843E /* Domain */ = {
-			isa = PBXGroup;
-			children = (
-				BDFF2D332844CDFB005B843E /* Protocols */,
-			);
-			path = Domain;
-			sourceTree = "<group>";
-		};
-		BDFF2D332844CDFB005B843E /* Protocols */ = {
-			isa = PBXGroup;
-			children = (
-				BDFF2D342844CDFB005B843E /* TableDefinable.swift */,
-				BDFF2D352844CDFB005B843E /* DatabasePersistable.swift */,
-				BDFF2D362844CDFB005B843E /* FileStorable.swift */,
-			);
-			path = Protocols;
-			sourceTree = "<group>";
-		};
-		BDFF2D372844CDFB005B843E /* EventProcessor */ = {
-			isa = PBXGroup;
-			children = (
-				BDFF2D382844CDFB005B843E /* Core */,
-			);
-			path = EventProcessor;
-			sourceTree = "<group>";
-		};
-		BDFF2D382844CDFB005B843E /* Core */ = {
-			isa = PBXGroup;
-			children = (
-				BDFF2D392844CDFB005B843E /* EventClassifier.swift */,
-				BDFF2D3A2844CDFB005B843E /* EventProcessor.swift */,
-				BDFF2D3B2844CDFB005B843E /* EventProcessorDependencies.swift */,
-			);
-			path = Core;
-			sourceTree = "<group>";
-		};
-		BDA08E882851F746007B0D46 /* EventVisualizer */ = {
-			isa = PBXGroup;
-			children = (
-				BDBAB1322853114500E31716 /* Resources */,
-				BDA08E892851F746007B0D46 /* src */,
+		BD8AF5E8287ED1CB002DD402 /* EventVisualizer */ = {
+			isa = PBXGroup;
+			children = (
+				BD8AF5E9287ED1CB002DD402 /* Resources */,
+				BD8AF5EB287ED1CB002DD402 /* src */,
 			);
 			path = EventVisualizer;
 			sourceTree = "<group>";
 		};
-		BDA08E892851F746007B0D46 /* src */ = {
-			isa = PBXGroup;
-			children = (
-				BDA08E8A2851F746007B0D46 /* cells */,
-				BDA08E8E2851F746007B0D46 /* Landing */,
-				BDA08E912851F746007B0D46 /* EventsList */,
-				BDA08E942851F746007B0D46 /* EventDetails */,
-				BDA08E972851F746007B0D46 /* Filter */,
-				BDA08E992851F746007B0D46 /* Helpers */,
+		BD8AF5E9287ED1CB002DD402 /* Resources */ = {
+			isa = PBXGroup;
+			children = (
+				BD8AF5EA287ED1CB002DD402 /* Assets.xcassets */,
+			);
+			path = Resources;
+			sourceTree = "<group>";
+		};
+		BD8AF5EB287ED1CB002DD402 /* src */ = {
+			isa = PBXGroup;
+			children = (
+				BD8AF5EC287ED1CB002DD402 /* cells */,
+				BD8AF5F0287ED1CB002DD402 /* Landing */,
+				BD8AF5F3287ED1CB002DD402 /* EventsList */,
+				BD8AF5F6287ED1CB002DD402 /* EventDetails */,
+				BD8AF5F9287ED1CB002DD402 /* Filter */,
+				BD8AF5FB287ED1CB002DD402 /* Helpers */,
 			);
 			path = src;
 			sourceTree = "<group>";
 		};
-		BDA08E8A2851F746007B0D46 /* cells */ = {
-			isa = PBXGroup;
-			children = (
-				BDA08E8B2851F746007B0D46 /* RadioLabelTableViewCell.swift */,
-				BDA08E8C2851F746007B0D46 /* FilterTextFieldTableViewCell.swift */,
-				BDA08E8D2851F746007B0D46 /* EventsListingTableViewCell.swift */,
+		BD8AF5EC287ED1CB002DD402 /* cells */ = {
+			isa = PBXGroup;
+			children = (
+				BD8AF5ED287ED1CB002DD402 /* RadioLabelTableViewCell.swift */,
+				BD8AF5EE287ED1CB002DD402 /* FilterTextFieldTableViewCell.swift */,
+				BD8AF5EF287ED1CB002DD402 /* EventsListingTableViewCell.swift */,
 			);
 			path = cells;
 			sourceTree = "<group>";
 		};
-		BDA08E8E2851F746007B0D46 /* Landing */ = {
-			isa = PBXGroup;
-			children = (
-				BDA08E8F2851F746007B0D46 /* EventVisualizerLandingViewModel.swift */,
-				BDA08E902851F746007B0D46 /* EventVisualizerLandingViewController.swift */,
+		BD8AF5F0287ED1CB002DD402 /* Landing */ = {
+			isa = PBXGroup;
+			children = (
+				BD8AF5F1287ED1CB002DD402 /* EventVisualizerLandingViewModel.swift */,
+				BD8AF5F2287ED1CB002DD402 /* EventVisualizerLandingViewController.swift */,
 			);
 			path = Landing;
 			sourceTree = "<group>";
 		};
-		BDA08E912851F746007B0D46 /* EventsList */ = {
-			isa = PBXGroup;
-			children = (
-				BDA08E922851F746007B0D46 /* EventsListViewController.swift */,
-				BDA08E932851F746007B0D46 /* EventsListViewModel.swift */,
+		BD8AF5F3287ED1CB002DD402 /* EventsList */ = {
+			isa = PBXGroup;
+			children = (
+				BD8AF5F4287ED1CB002DD402 /* EventsListViewController.swift */,
+				BD8AF5F5287ED1CB002DD402 /* EventsListViewModel.swift */,
 			);
 			path = EventsList;
 			sourceTree = "<group>";
 		};
-		BDA08E942851F746007B0D46 /* EventDetails */ = {
-			isa = PBXGroup;
-			children = (
-				BDA08E952851F746007B0D46 /* EventDetailsViewModel.swift */,
-				BDA08E962851F746007B0D46 /* EventDetailsViewController.swift */,
+		BD8AF5F6287ED1CB002DD402 /* EventDetails */ = {
+			isa = PBXGroup;
+			children = (
+				BD8AF5F7287ED1CB002DD402 /* EventDetailsViewModel.swift */,
+				BD8AF5F8287ED1CB002DD402 /* EventDetailsViewController.swift */,
 			);
 			path = EventDetails;
 			sourceTree = "<group>";
 		};
-		BDA08E972851F746007B0D46 /* Filter */ = {
-			isa = PBXGroup;
-			children = (
-				BDA08E982851F746007B0D46 /* FilterViewController.swift */,
+		BD8AF5F9287ED1CB002DD402 /* Filter */ = {
+			isa = PBXGroup;
+			children = (
+				BD8AF5FA287ED1CB002DD402 /* FilterViewController.swift */,
 			);
 			path = Filter;
 			sourceTree = "<group>";
 		};
-		BDA08E992851F746007B0D46 /* Helpers */ = {
-			isa = PBXGroup;
-			children = (
-				BDA08E9A2851F746007B0D46 /* EventsHelper.swift */,
-				BDA08E9B2851F746007B0D46 /* UITableViewExtensions.swift */,
-				BDA08E9C2851F746007B0D46 /* EventStateViewable.swift */,
-				BDA08E9D2851F746007B0D46 /* CollectionMapper.swift */,
+		BD8AF5FB287ED1CB002DD402 /* Helpers */ = {
+			isa = PBXGroup;
+			children = (
+				BD8AF5FC287ED1CB002DD402 /* EventsHelper.swift */,
+				BD8AF5FD287ED1CB002DD402 /* UITableViewExtensions.swift */,
+				BD8AF5FE287ED1CB002DD402 /* EventStateViewable.swift */,
+				BD8AF5FF287ED1CB002DD402 /* CollectionMapper.swift */,
 			);
 			path = Helpers;
-			sourceTree = "<group>";
-		};
-		BDBAB1322853114500E31716 /* Resources */ = {
-			isa = PBXGroup;
-			children = (
-				BDBAB1332853116900E31716 /* Assets.xcassets */,
-			);
-			path = Resources;
 			sourceTree = "<group>";
 		};
 /* End PBXGroup section */
@@ -1133,6 +1051,7 @@
 			isa = PBXResourcesBuildPhase;
 			buildActionMask = 2147483647;
 			files = (
+				BD8AF679287ED1CC002DD402 /* Assets.xcassets in Resources */,
 			);
 			runOnlyForDeploymentPostprocessing = 0;
 		};
@@ -1140,6 +1059,7 @@
 			isa = PBXResourcesBuildPhase;
 			buildActionMask = 2147483647;
 			files = (
+				BD8AF678287ED1CC002DD402 /* Assets.xcassets in Resources */,
 			);
 			runOnlyForDeploymentPostprocessing = 0;
 		};
@@ -1171,129 +1091,80 @@
 			isa = PBXSourcesBuildPhase;
 			buildActionMask = 2147483647;
 			files = (
-<<<<<<< HEAD
-				BDFF2D8C2844CDFB005B843E /* DatabaseDAO.swift in Sources */,
-				BDFF2D782844CDFB005B843E /* Event.pb.swift in Sources */,
-				BDFF2D762844CDFB005B843E /* EventResponse.pb.swift in Sources */,
-				BDFF2D982844CDFB005B843E /* EventProcessorDependencies.swift in Sources */,
-				BDFF2D3E2844CDFB005B843E /* RetryMechanism.swift in Sources */,
-				BDFF2D842844CDFB005B843E /* EventBatchSizeRegulator.swift in Sources */,
-				BDFF2D7E2844CDFB005B843E /* EventWarehouser.swift in Sources */,
-				BDFF2D442844CDFB005B843E /* SocketHandler.swift in Sources */,
-				BDFF2D4A2844CDFB005B843E /* Connectable.swift in Sources */,
-				BDFF2D862844CDFB005B843E /* SchedulerService.swift in Sources */,
-				BDFF2D722844CDFB005B843E /* EventBatch.swift in Sources */,
-				BDFF2D7A2844CDFB005B843E /* EventBatchCreator.swift in Sources */,
-				BDFF2D402844CDFB005B843E /* NetworkManagerDependencies.swift in Sources */,
-				BDFF2D682844CDFB005B843E /* JSONStringDecoder.swift in Sources */,
-				BDFF2D8E2844CDFB005B843E /* TableDefinable.swift in Sources */,
-				BDFF2D4E2844CDFB005B843E /* Atomic.swift in Sources */,
-				BDFF2D5E2844CDFB005B843E /* ClickstreamDependencies.swift in Sources */,
-				BDFF2D6A2844CDFB005B843E /* Logger.swift in Sources */,
-				BDFF2D602844CDFB005B843E /* ClickStreamConstraints.swift in Sources */,
-				BDFF2D902844CDFB005B843E /* DatabasePersistable.swift in Sources */,
-				BDFF2D742844CDFB005B843E /* EventRequest.pb.swift in Sources */,
-				BDFF2D802844CDFB005B843E /* EventBatchProcessor.swift in Sources */,
-				BDFF2D922844CDFB005B843E /* FileStorable.swift in Sources */,
-				BDFF2D622844CDFB005B843E /* ClickStreamEventClassification.swift in Sources */,
-				BDFF2D462844CDFB005B843E /* Requestable.swift in Sources */,
-				BDFF2D4C2844CDFB005B843E /* NetworkConfiguration.swift in Sources */,
-				BDFF2D822844CDFB005B843E /* AppStateNotifierService.swift in Sources */,
-				BDFF2D6E2844CDFB005B843E /* Event.swift in Sources */,
-				BDFF2D582844CDFB005B843E /* ProtoConvertible.swift in Sources */,
-				BDFF2D642844CDFB005B843E /* Constants.swift in Sources */,
-				BDFF2D5A2844CDFB005B843E /* EventRequest.swift in Sources */,
-				BDFF2D422844CDFB005B843E /* Heartbeat.swift in Sources */,
-				BDFF2D962844CDFB005B843E /* EventProcessor.swift in Sources */,
-				BDFF2D662844CDFB005B843E /* Reachability+Extension.swift in Sources */,
-				BDFF2D3C2844CDFB005B843E /* NetworkBuilder.swift in Sources */,
-				BDFF2D542844CDFB005B843E /* DispatchSourceTimer+RepeatingTimer.swift in Sources */,
-				BDFF2D942844CDFB005B843E /* EventClassifier.swift in Sources */,
-				BDFF2D482844CDFB005B843E /* NetworkService.swift in Sources */,
-				BDFF2D5C2844CDFB005B843E /* ClickStream.swift in Sources */,
-				BDFF2D7C2844CDFB005B843E /* EventSchedulerDependencies.swift in Sources */,
-				BDFF2D502844CDFB005B843E /* DeviceStatusNotifier.swift in Sources */,
-				BDFF2D882844CDFB005B843E /* SortedArray.swift in Sources */,
-				BDFF2D8A2844CDFB005B843E /* DatabaseHandler.swift in Sources */,
-				BDFF2D562844CDFB005B843E /* KeepAliveService.swift in Sources */,
-				BDFF2D522844CDFB005B843E /* NetworkReachability.swift in Sources */,
-				BDFF2D702844CDFB005B843E /* ClickstreamEvent.swift in Sources */,
-				BDFF2D6C2844CDFB005B843E /* DeviceInfo.swift in Sources */,
-=======
-				680BEE0524EBE32000F61C82 /* EventRequest.swift in Sources */,
-				687B2A27246A7AE5008F2805 /* NetworkReachability.swift in Sources */,
-				687B2A3A246D639B008F2805 /* SchedulerService.swift in Sources */,
-				68E19FD5247E8E640074A790 /* JSONStringDecoder.swift in Sources */,
-				9ACCD6BA28081267006BD993 /* ClickStreamDependencies.swift in Sources */,
-				68E7BB342456B63A0072549A /* SocketHandler.swift in Sources */,
-				681420F624767F9B0001A2C4 /* Constants.swift in Sources */,
-				BDA08EA42851F746007B0D46 /* EventVisualizerLandingViewModel.swift in Sources */,
-				BDA08EA02851F746007B0D46 /* FilterTextFieldTableViewCell.swift in Sources */,
-				68E7BD472459BF970072549A /* RetryMechanism.swift in Sources */,
-				9AC2C4D6247E8D8800CDE82C /* DeviceStatusNotifier.swift in Sources */,
-				68E7BB312456B4EE0072549A /* Connectable.swift in Sources */,
-				68E7BD6A245ACE210072549A /* Event.swift in Sources */,
-				BDA08EAC2851F746007B0D46 /* EventDetailsViewModel.swift in Sources */,
-				BDA08EB82851F746007B0D46 /* CollectionMapper.swift in Sources */,
-				686CD8F326046026000ED8D8 /* TableDefinable.swift in Sources */,
-				9A4F4F10285195A20096D62C /* Tracker.swift in Sources */,
-				BDA08EAE2851F746007B0D46 /* EventDetailsViewController.swift in Sources */,
-				9A2B9EED281FBFEF009317C3 /* TrackerConstants.swift in Sources */,
-				9A2B9EDA281FBF9E009317C3 /* HealthAnalysisEventBatch.swift in Sources */,
-				9AC3D7A626BCEA1D002701FF /* ClickstreamEvent.swift in Sources */,
-				9A2B9EF8281FC44B009317C3 /* HealthMeta.pb.swift in Sources */,
-				6867E5B22541BB5800EA3FEE /* KeepAliveService.swift in Sources */,
-				9A0573F7248F688000CA2744 /* EventClassifier.swift in Sources */,
-				BDA08EB42851F746007B0D46 /* UITableViewExtensions.swift in Sources */,
-				687B2A3D246DB095008F2805 /* AppStateNotifierService.swift in Sources */,
-				68E7BB0B244F5DDE0072549A /* NetworkConfiguration.swift in Sources */,
-				BDA08EA22851F746007B0D46 /* EventsListingTableViewCell.swift in Sources */,
-				9A2B9EF6281FC44B009317C3 /* Health.pb.swift in Sources */,
-				68E7BB362456B64A0072549A /* Heartbeat.swift in Sources */,
-				68E7BD422459701D0072549A /* NetworkService.swift in Sources */,
-				68B78BA524BC5124002F5A60 /* DeviceInfo.swift in Sources */,
-				BDA08EB02851F746007B0D46 /* FilterViewController.swift in Sources */,
-				687B2A35246D1F3E008F2805 /* EventBatchProcessor.swift in Sources */,
-				68E19FD6247E8E640074A790 /* ClickStreamConstraints.swift in Sources */,
-				68E7BD66245ACE210072549A /* ClickStream.swift in Sources */,
-				BDA08EA82851F746007B0D46 /* EventsListViewController.swift in Sources */,
-				68E7BD6E245ACE210072549A /* EventBatch.swift in Sources */,
-				9A8E11472487A65F000C544E /* EventProcessorDependencies.swift in Sources */,
-				68E19FD7247E8E640074A790 /* ClickStreamEventClassification.swift in Sources */,
-				9A2B9F00281FEFEF009317C3 /* CSLocationDTO.swift in Sources */,
-				68E19FE3247FB93C0074A790 /* EventWarehouser.swift in Sources */,
-				68E7BB2F2456B4A80072549A /* Requestable.swift in Sources */,
-				BDBAB136285313C500E31716 /* EventsHelper.swift in Sources */,
-				9A2B9F02281FEFEF009317C3 /* CSCommonPropertiesDTO.swift in Sources */,
-				68E7BAF3244F0C8F0072549A /* NetworkBuilder.swift in Sources */,
-				9A2B9EDE281FBF9E009317C3 /* Notifiable.swift in Sources */,
-				6804B36E27660C2A00BA904D /* DispatchSourceTimer+RepeatingTimer.swift in Sources */,
-				688D02D427FC155A009E7081 /* Atomic.swift in Sources */,
-				9A2B9ED6281FBF9E009317C3 /* HealthTracker.swift in Sources */,
-				68E6395425F8D68C00BAF2BB /* DatabaseDAO.swift in Sources */,
-				68E7BD81245AE3CF0072549A /* ProtoConvertible.swift in Sources */,
-				9A2B9EFB281FC57A009317C3 /* ClickStreamHealthConfigurations.swift in Sources */,
-				9ACCD6B528080F57006BD993 /* NetworkManagerDependencies.swift in Sources */,
-				9A8E11452487533C000C544E /* EventProcessor.swift in Sources */,
-				9A2B9ED8281FBF9E009317C3 /* HealthAnalysisEvent.swift in Sources */,
-				BDA08EA62851F746007B0D46 /* EventVisualizerLandingViewController.swift in Sources */,
-				BDA08EAA2851F746007B0D46 /* EventsListViewModel.swift in Sources */,
-				BDA08E9E2851F746007B0D46 /* RadioLabelTableViewCell.swift in Sources */,
-				9A2E4A432474E831002FC449 /* SortedArray.swift in Sources */,
-				6854351524F7A21800EFFD86 /* Logger.swift in Sources */,
-				686CD8EC26045FB7000ED8D8 /* DatabasePersistable.swift in Sources */,
-				687B2A2E246BB54E008F2805 /* EventBatchCreator.swift in Sources */,
-				687B2A31246BD728008F2805 /* EventSchedulerDependencies.swift in Sources */,
-				9AF4618A2508AE7F00B28C09 /* Reachability+Extension.swift in Sources */,
-				68E6395925F8D7A100BAF2BB /* DatabaseHandler.swift in Sources */,
-				683E660C2600B2B500A255AD /* EventBatchSizeRegulator.swift in Sources */,
-				9A2B9EEA281FBF9E009317C3 /* AppVersionChecker.swift in Sources */,
-				65B8248034CA816A64778A73 /* EventRequest.pb.swift in Sources */,
-				0A2513DBC3A22E1EC696890B /* EventResponse.pb.swift in Sources */,
-				BDA08EB62851F746007B0D46 /* EventStateViewable.swift in Sources */,
-				9ABA38602843FC1C000B14E7 /* HealthTrackerDTO.swift in Sources */,
-				4C1E4C99098332F58FB2E11D /* Event.pb.swift in Sources */,
->>>>>>> 98d2368c
+				BD8AF624287ED1CC002DD402 /* Requestable.swift in Sources */,
+				BD8AF642287ED1CC002DD402 /* Constants.swift in Sources */,
+				BD8AF63E287ED1CC002DD402 /* ClickStreamConstraints.swift in Sources */,
+				BD8AF62E287ED1CC002DD402 /* DeviceStatusNotifier.swift in Sources */,
+				BD8AF618287ED1CC002DD402 /* CSCommonPropertiesDTO.swift in Sources */,
+				BD8AF612287ED1CC002DD402 /* CSLocationDTO.swift in Sources */,
+				BD8AF608287ED1CB002DD402 /* TrackerConstants.swift in Sources */,
+				BD8AF67C287ED1CC002DD402 /* FilterTextFieldTableViewCell.swift in Sources */,
+				BD8AF616287ED1CC002DD402 /* HealthTrackerDTO.swift in Sources */,
+				BD8AF666287ED1CC002DD402 /* SortedArray.swift in Sources */,
+				BD8AF654287ED1CC002DD402 /* EventResponse.pb.swift in Sources */,
+				BD8AF66C287ED1CC002DD402 /* TableDefinable.swift in Sources */,
+				BD8AF640287ED1CC002DD402 /* ClickStreamEventClassification.swift in Sources */,
+				BD8AF664287ED1CC002DD402 /* SchedulerService.swift in Sources */,
+				BD8AF68E287ED1CC002DD402 /* EventsHelper.swift in Sources */,
+				BD8AF68C287ED1CC002DD402 /* FilterViewController.swift in Sources */,
+				BD8AF65C287ED1CC002DD402 /* EventWarehouser.swift in Sources */,
+				BD8AF660287ED1CC002DD402 /* AppStateNotifierService.swift in Sources */,
+				BD8AF63C287ED1CC002DD402 /* ClickstreamDependencies.swift in Sources */,
+				BD8AF63A287ED1CC002DD402 /* ClickStream.swift in Sources */,
+				BD8AF672287ED1CC002DD402 /* EventClassifier.swift in Sources */,
+				BD8AF638287ED1CC002DD402 /* EventRequest.swift in Sources */,
+				BD8AF614287ED1CC002DD402 /* ClickStreamHealthConfigurations.swift in Sources */,
+				BD8AF686287ED1CC002DD402 /* EventsListViewModel.swift in Sources */,
+				BD8AF662287ED1CC002DD402 /* EventBatchSizeRegulator.swift in Sources */,
+				BD8AF61C287ED1CC002DD402 /* RetryMechanism.swift in Sources */,
+				BD8AF610287ED1CC002DD402 /* Health.pb.swift in Sources */,
+				BD8AF606287ED1CB002DD402 /* Tracker.swift in Sources */,
+				BD8AF680287ED1CC002DD402 /* EventVisualizerLandingViewModel.swift in Sources */,
+				BD8AF66E287ED1CC002DD402 /* DatabasePersistable.swift in Sources */,
+				BD8AF658287ED1CC002DD402 /* EventBatchCreator.swift in Sources */,
+				BD8AF66A287ED1CC002DD402 /* DatabaseDAO.swift in Sources */,
+				BD8AF694287ED1CC002DD402 /* CollectionMapper.swift in Sources */,
+				BD8AF62A287ED1CC002DD402 /* NetworkConfiguration.swift in Sources */,
+				BD8AF670287ED1CC002DD402 /* FileStorable.swift in Sources */,
+				BD8AF67E287ED1CC002DD402 /* EventsListingTableViewCell.swift in Sources */,
+				BD8AF646287ED1CC002DD402 /* JSONStringDecoder.swift in Sources */,
+				BD8AF688287ED1CC002DD402 /* EventDetailsViewModel.swift in Sources */,
+				BD8AF656287ED1CC002DD402 /* Event.pb.swift in Sources */,
+				BD8AF620287ED1CC002DD402 /* Heartbeat.swift in Sources */,
+				BD8AF690287ED1CC002DD402 /* UITableViewExtensions.swift in Sources */,
+				BD8AF626287ED1CC002DD402 /* NetworkService.swift in Sources */,
+				BD8AF602287ED1CB002DD402 /* HealthAnalysisEvent.swift in Sources */,
+				BD8AF634287ED1CC002DD402 /* KeepAliveService.swift in Sources */,
+				BD8AF668287ED1CC002DD402 /* DatabaseHandler.swift in Sources */,
+				BD8AF630287ED1CC002DD402 /* NetworkReachability.swift in Sources */,
+				BD8AF682287ED1CC002DD402 /* EventVisualizerLandingViewController.swift in Sources */,
+				BD8AF61A287ED1CC002DD402 /* NetworkBuilder.swift in Sources */,
+				BD8AF60E287ED1CC002DD402 /* HealthMeta.pb.swift in Sources */,
+				BD8AF64C287ED1CC002DD402 /* Event.swift in Sources */,
+				BD8AF636287ED1CC002DD402 /* ProtoConvertible.swift in Sources */,
+				BD8AF648287ED1CC002DD402 /* Logger.swift in Sources */,
+				BD8AF64A287ED1CC002DD402 /* DeviceInfo.swift in Sources */,
+				BD8AF65A287ED1CC002DD402 /* EventSchedulerDependencies.swift in Sources */,
+				BD8AF600287ED1CB002DD402 /* HealthTracker.swift in Sources */,
+				BD8AF60C287ED1CC002DD402 /* AppVersionChecker.swift in Sources */,
+				BD8AF628287ED1CC002DD402 /* Connectable.swift in Sources */,
+				BD8AF60A287ED1CB002DD402 /* Notifiable.swift in Sources */,
+				BD8AF676287ED1CC002DD402 /* EventProcessorDependencies.swift in Sources */,
+				BD8AF652287ED1CC002DD402 /* EventRequest.pb.swift in Sources */,
+				BD8AF622287ED1CC002DD402 /* SocketHandler.swift in Sources */,
+				BD8AF65E287ED1CC002DD402 /* EventBatchProcessor.swift in Sources */,
+				BD8AF674287ED1CC002DD402 /* EventProcessor.swift in Sources */,
+				BD8AF632287ED1CC002DD402 /* DispatchSourceTimer+RepeatingTimer.swift in Sources */,
+				BD8AF692287ED1CC002DD402 /* EventStateViewable.swift in Sources */,
+				BD8AF61E287ED1CC002DD402 /* NetworkManagerDependencies.swift in Sources */,
+				BD8AF604287ED1CB002DD402 /* HealthAnalysisEventBatch.swift in Sources */,
+				BD8AF64E287ED1CC002DD402 /* ClickstreamEvent.swift in Sources */,
+				BD8AF68A287ED1CC002DD402 /* EventDetailsViewController.swift in Sources */,
+				BD8AF684287ED1CC002DD402 /* EventsListViewController.swift in Sources */,
+				BD8AF644287ED1CC002DD402 /* Reachability+Extension.swift in Sources */,
+				BD8AF67A287ED1CC002DD402 /* RadioLabelTableViewCell.swift in Sources */,
+				BD8AF62C287ED1CC002DD402 /* Atomic.swift in Sources */,
+				BD8AF650287ED1CC002DD402 /* EventBatch.swift in Sources */,
 			);
 			runOnlyForDeploymentPostprocessing = 0;
 		};
@@ -1301,176 +1172,105 @@
 			isa = PBXSourcesBuildPhase;
 			buildActionMask = 2147483647;
 			files = (
-<<<<<<< HEAD
-				BDFF2D992844CDFB005B843E /* EventProcessorDependencies.swift in Sources */,
-				BDFF2D532844CDFB005B843E /* NetworkReachability.swift in Sources */,
+				BD8AF601287ED1CB002DD402 /* HealthTracker.swift in Sources */,
 				9AF0C75D280DECC400E39A12 /* EventProcessorDependenciesTests.swift in Sources */,
-				BDFF2D592844CDFB005B843E /* ProtoConvertible.swift in Sources */,
-				BDFF2D8F2844CDFB005B843E /* TableDefinable.swift in Sources */,
+				BD8AF68F287ED1CC002DD402 /* EventsHelper.swift in Sources */,
+				BD8AF623287ED1CC002DD402 /* SocketHandler.swift in Sources */,
 				681EAB4124897822003AB41A /* AppStateNotifierMock.swift in Sources */,
-				BDFF2D5F2844CDFB005B843E /* ClickstreamDependencies.swift in Sources */,
+				BD8AF639287ED1CC002DD402 /* EventRequest.swift in Sources */,
+				BD8AF687287ED1CC002DD402 /* EventsListViewModel.swift in Sources */,
+				BD8AF685287ED1CC002DD402 /* EventsListViewController.swift in Sources */,
+				BD8AF62D287ED1CC002DD402 /* Atomic.swift in Sources */,
+				BD8AF607287ED1CB002DD402 /* Tracker.swift in Sources */,
+				BD8AF64B287ED1CC002DD402 /* DeviceInfo.swift in Sources */,
+				BD8AF605287ED1CB002DD402 /* HealthAnalysisEventBatch.swift in Sources */,
 				68316329260CB2690095DBCA /* BatchSizeRegulatorMock.swift in Sources */,
-=======
-				9AF461972509222700B28C09 /* Reachability+Extension.swift in Sources */,
-				BDA08E9F2851F746007B0D46 /* RadioLabelTableViewCell.swift in Sources */,
-				6804B36F27660C2A00BA904D /* DispatchSourceTimer+RepeatingTimer.swift in Sources */,
-				68B78BA624BC599B002F5A60 /* DeviceInfo.swift in Sources */,
-				6867E5B32541BB5800EA3FEE /* KeepAliveService.swift in Sources */,
-				9AF0C75D280DECC400E39A12 /* EventProcessorDependenciesTests.swift in Sources */,
-				BDA08EAD2851F746007B0D46 /* EventDetailsViewModel.swift in Sources */,
-				681EAB4124897822003AB41A /* AppStateNotifierMock.swift in Sources */,
-				9AC2C4D92481138800CDE82C /* DeviceStatusNotifier.swift in Sources */,
-				683E660D2600B2B500A255AD /* EventBatchSizeRegulator.swift in Sources */,
-				68E6395525F8D68C00BAF2BB /* DatabaseDAO.swift in Sources */,
-				9AAFBAEB24754F0A009BFDFB /* SortedArray.swift in Sources */,
-				9A2B9ED9281FBF9E009317C3 /* HealthAnalysisEvent.swift in Sources */,
-				68E6395A25F8D7A100BAF2BB /* DatabaseHandler.swift in Sources */,
-				68E19FE0247E9DC50074A790 /* ClickStreamEventClassification.swift in Sources */,
-				9ABA38612843FC1C000B14E7 /* HealthTrackerDTO.swift in Sources */,
-				68316329260CB2690095DBCA /* BatchSizeRegulatorMock.swift in Sources */,
-				68E19FE1247E9DCC0074A790 /* JSONStringDecoder.swift in Sources */,
-				BDA08EA12851F746007B0D46 /* FilterTextFieldTableViewCell.swift in Sources */,
-				9AC3D7A726BCEA1D002701FF /* ClickstreamEvent.swift in Sources */,
->>>>>>> 98d2368c
+				BD8AF65B287ED1CC002DD402 /* EventSchedulerDependencies.swift in Sources */,
+				BD8AF661287ED1CC002DD402 /* AppStateNotifierService.swift in Sources */,
 				9AF0C764280DECE500E39A12 /* AppStateNotifierServiceTests.swift in Sources */,
+				BD8AF61B287ED1CC002DD402 /* NetworkBuilder.swift in Sources */,
+				BD8AF62B287ED1CC002DD402 /* NetworkConfiguration.swift in Sources */,
+				BD8AF683287ED1CC002DD402 /* EventVisualizerLandingViewController.swift in Sources */,
+				BD8AF65F287ED1CC002DD402 /* EventBatchProcessor.swift in Sources */,
+				BD8AF625287ED1CC002DD402 /* Requestable.swift in Sources */,
 				9AF0C767280DECEE00E39A12 /* NetworkServiceTests.swift in Sources */,
-<<<<<<< HEAD
-				BDFF2D3F2844CDFB005B843E /* RetryMechanism.swift in Sources */,
+				BD8AF603287ED1CB002DD402 /* HealthAnalysisEvent.swift in Sources */,
+				BD8AF61D287ED1CC002DD402 /* RetryMechanism.swift in Sources */,
 				9ACF41E824ADEC7000A10832 /* MockConstants.swift in Sources */,
-				BDFF2D8B2844CDFB005B843E /* DatabaseHandler.swift in Sources */,
-				BDFF2D4D2844CDFB005B843E /* NetworkConfiguration.swift in Sources */,
-				BDFF2D7F2844CDFB005B843E /* EventWarehouser.swift in Sources */,
-				BDFF2D832844CDFB005B843E /* AppStateNotifierService.swift in Sources */,
-				BDFF2D932844CDFB005B843E /* FileStorable.swift in Sources */,
-				BDFF2D472844CDFB005B843E /* Requestable.swift in Sources */,
-				BDFF2D852844CDFB005B843E /* EventBatchSizeRegulator.swift in Sources */,
-				BDFF2D7D2844CDFB005B843E /* EventSchedulerDependencies.swift in Sources */,
-				BDFF2D672844CDFB005B843E /* Reachability+Extension.swift in Sources */,
-=======
-				687B2A3B246D639B008F2805 /* SchedulerService.swift in Sources */,
-				680BEE0624EBE32000F61C82 /* EventRequest.swift in Sources */,
-				9A2B9EF9281FC44B009317C3 /* HealthMeta.pb.swift in Sources */,
-				BDA08EA52851F746007B0D46 /* EventVisualizerLandingViewModel.swift in Sources */,
-				9ACF41E824ADEC7000A10832 /* MockConstants.swift in Sources */,
-				68E7BD342456E7F40072549A /* Connectable.swift in Sources */,
-				BDA08EB72851F746007B0D46 /* EventStateViewable.swift in Sources */,
-				6831AFDE248F7681004596CC /* EventClassifier.swift in Sources */,
-				68E7BD312456E7ED0072549A /* SocketHandler.swift in Sources */,
-				68E7BD482459BF9C0072549A /* RetryMechanism.swift in Sources */,
-				686CD8ED26045FB7000ED8D8 /* DatabasePersistable.swift in Sources */,
-				6831AFDB248F7668004596CC /* EventProcessor.swift in Sources */,
-				9ACCD6BB28081267006BD993 /* ClickStreamDependencies.swift in Sources */,
-				9A2B9EFC281FC57A009317C3 /* ClickStreamHealthConfigurations.swift in Sources */,
-				68E7BD6B245ACE210072549A /* Event.swift in Sources */,
-				68E7BD322456E7EF0072549A /* Heartbeat.swift in Sources */,
-				9A2B9EDF281FBF9E009317C3 /* Notifiable.swift in Sources */,
-				BDA08EB52851F746007B0D46 /* UITableViewExtensions.swift in Sources */,
->>>>>>> 98d2368c
+				BD8AF63D287ED1CC002DD402 /* ClickstreamDependencies.swift in Sources */,
+				BD8AF643287ED1CC002DD402 /* Constants.swift in Sources */,
+				BD8AF689287ED1CC002DD402 /* EventDetailsViewModel.swift in Sources */,
+				BD8AF691287ED1CC002DD402 /* UITableViewExtensions.swift in Sources */,
+				BD8AF673287ED1CC002DD402 /* EventClassifier.swift in Sources */,
+				BD8AF637287ED1CC002DD402 /* ProtoConvertible.swift in Sources */,
+				BD8AF635287ED1CC002DD402 /* KeepAliveService.swift in Sources */,
+				BD8AF65D287ED1CC002DD402 /* EventWarehouser.swift in Sources */,
+				BD8AF609287ED1CB002DD402 /* TrackerConstants.swift in Sources */,
 				68E7BD87246028CF0072549A /* SocketHandlerMock.swift in Sources */,
-				BDFF2D5D2844CDFB005B843E /* ClickStream.swift in Sources */,
-				BDFF2D872844CDFB005B843E /* SchedulerService.swift in Sources */,
+				BD8AF67D287ED1CC002DD402 /* FilterTextFieldTableViewCell.swift in Sources */,
+				BD8AF621287ED1CC002DD402 /* Heartbeat.swift in Sources */,
 				9AF0C758280DEC8C00E39A12 /* ClickStreamTests.swift in Sources */,
-				BDFF2D552844CDFB005B843E /* DispatchSourceTimer+RepeatingTimer.swift in Sources */,
-				BDFF2D492844CDFB005B843E /* NetworkService.swift in Sources */,
+				BD8AF655287ED1CC002DD402 /* EventResponse.pb.swift in Sources */,
+				BD8AF619287ED1CC002DD402 /* CSCommonPropertiesDTO.swift in Sources */,
+				BD8AF651287ED1CC002DD402 /* EventBatch.swift in Sources */,
+				BD8AF695287ED1CC002DD402 /* CollectionMapper.swift in Sources */,
 				9AF0C759280DEC9600E39A12 /* EventTests.swift in Sources */,
-				BDFF2D512844CDFB005B843E /* DeviceStatusNotifier.swift in Sources */,
+				BD8AF60D287ED1CC002DD402 /* AppVersionChecker.swift in Sources */,
+				BD8AF645287ED1CC002DD402 /* Reachability+Extension.swift in Sources */,
 				9AF0C761280DECDE00E39A12 /* EventBatchProcessorTests.swift in Sources */,
-<<<<<<< HEAD
-=======
-				687B2A2F246BB54E008F2805 /* EventBatchCreator.swift in Sources */,
-				9A2B9EDB281FBF9E009317C3 /* HealthAnalysisEventBatch.swift in Sources */,
->>>>>>> 98d2368c
+				BD8AF629287ED1CC002DD402 /* Connectable.swift in Sources */,
+				BD8AF649287ED1CC002DD402 /* Logger.swift in Sources */,
 				68316339260DC7D00095DBCA /* DatabaseMock.swift in Sources */,
+				BD8AF66B287ED1CC002DD402 /* DatabaseDAO.swift in Sources */,
 				9AF0C75F280DECD800E39A12 /* SchedulerServiceTests.swift in Sources */,
-				BDFF2D892844CDFB005B843E /* SortedArray.swift in Sources */,
-				BDFF2D632844CDFB005B843E /* ClickStreamEventClassification.swift in Sources */,
+				BD8AF61F287ED1CC002DD402 /* NetworkManagerDependencies.swift in Sources */,
+				BD8AF63B287ED1CC002DD402 /* ClickStream.swift in Sources */,
 				687B2A2A246AA756008F2805 /* NetworkReachabilityMock.swift in Sources */,
-<<<<<<< HEAD
-				BDFF2D772844CDFB005B843E /* EventResponse.pb.swift in Sources */,
-				BDFF2D6F2844CDFB005B843E /* Event.swift in Sources */,
-				BDFF2D912844CDFB005B843E /* DatabasePersistable.swift in Sources */,
-				BDFF2D792844CDFB005B843E /* Event.pb.swift in Sources */,
-				BDFF2D6B2844CDFB005B843E /* Logger.swift in Sources */,
-				BDFF2D4B2844CDFB005B843E /* Connectable.swift in Sources */,
-=======
-				9A2B9F01281FEFEF009317C3 /* CSLocationDTO.swift in Sources */,
-				687B2A28246AA72F008F2805 /* NetworkReachability.swift in Sources */,
->>>>>>> 98d2368c
+				BD8AF62F287ED1CC002DD402 /* DeviceStatusNotifier.swift in Sources */,
+				BD8AF665287ED1CC002DD402 /* SchedulerService.swift in Sources */,
+				BD8AF615287ED1CC002DD402 /* ClickStreamHealthConfigurations.swift in Sources */,
+				BD8AF64D287ED1CC002DD402 /* Event.swift in Sources */,
+				BD8AF633287ED1CC002DD402 /* DispatchSourceTimer+RepeatingTimer.swift in Sources */,
+				BD8AF60B287ED1CB002DD402 /* Notifiable.swift in Sources */,
+				BD8AF613287ED1CC002DD402 /* CSLocationDTO.swift in Sources */,
+				BD8AF68B287ED1CC002DD402 /* EventDetailsViewController.swift in Sources */,
+				BD8AF647287ED1CC002DD402 /* JSONStringDecoder.swift in Sources */,
 				9AF0C75E280DECD600E39A12 /* EventCreatorTests.swift in Sources */,
-				BDFF2D4F2844CDFB005B843E /* Atomic.swift in Sources */,
-				BDFF2D432844CDFB005B843E /* Heartbeat.swift in Sources */,
-				BDFF2D5B2844CDFB005B843E /* EventRequest.swift in Sources */,
-				BDFF2D652844CDFB005B843E /* Constants.swift in Sources */,
 				6831635F261218F90095DBCA /* RetryMechanismTests.swift in Sources */,
-<<<<<<< HEAD
-				BDFF2D732844CDFB005B843E /* EventBatch.swift in Sources */,
-				BDFF2D972844CDFB005B843E /* EventProcessor.swift in Sources */,
+				BD8AF67B287ED1CC002DD402 /* RadioLabelTableViewCell.swift in Sources */,
 				9AF0C75A280DECBD00E39A12 /* EventBatchTests.swift in Sources */,
-				BDFF2D812844CDFB005B843E /* EventBatchProcessor.swift in Sources */,
 				9AF0C762280DECE100E39A12 /* EventWarehouserTests.swift in Sources */,
+				BD8AF667287ED1CC002DD402 /* SortedArray.swift in Sources */,
+				BD8AF611287ED1CC002DD402 /* Health.pb.swift in Sources */,
+				BD8AF659287ED1CC002DD402 /* EventBatchCreator.swift in Sources */,
+				BD8AF63F287ED1CC002DD402 /* ClickStreamConstraints.swift in Sources */,
+				BD8AF641287ED1CC002DD402 /* ClickStreamEventClassification.swift in Sources */,
 				9AF0C765280DECE800E39A12 /* NetworkManagerDependenciesTests.swift in Sources */,
+				BD8AF631287ED1CC002DD402 /* NetworkReachability.swift in Sources */,
+				BD8AF675287ED1CC002DD402 /* EventProcessor.swift in Sources */,
+				BD8AF681287ED1CC002DD402 /* EventVisualizerLandingViewModel.swift in Sources */,
+				BD8AF60F287ED1CC002DD402 /* HealthMeta.pb.swift in Sources */,
+				BD8AF66D287ED1CC002DD402 /* TableDefinable.swift in Sources */,
+				BD8AF677287ED1CC002DD402 /* EventProcessorDependencies.swift in Sources */,
 				9AF0C75C280DECC200E39A12 /* EventProcessorTest.swift in Sources */,
-				BDFF2D572844CDFB005B843E /* KeepAliveService.swift in Sources */,
-				BDFF2D452844CDFB005B843E /* SocketHandler.swift in Sources */,
-=======
-				6831AFDF248F7687004596CC /* EventProcessorDependencies.swift in Sources */,
-				BDA08EAF2851F746007B0D46 /* EventDetailsViewController.swift in Sources */,
-				BDA08EB32851F746007B0D46 /* EventsHelper.swift in Sources */,
-				68E19FE4247FB93C0074A790 /* EventWarehouser.swift in Sources */,
-				9AF0C75A280DECBD00E39A12 /* EventBatchTests.swift in Sources */,
-				9A2B9ED7281FBF9E009317C3 /* HealthTracker.swift in Sources */,
-				68E7BD67245ACE210072549A /* ClickStream.swift in Sources */,
-				68E7BD6F245ACE210072549A /* EventBatch.swift in Sources */,
-				BDA08EAB2851F746007B0D46 /* EventsListViewModel.swift in Sources */,
-				BDA08EA92851F746007B0D46 /* EventsListViewController.swift in Sources */,
-				9AF0C762280DECE100E39A12 /* EventWarehouserTests.swift in Sources */,
-				9AF0C765280DECE800E39A12 /* NetworkManagerDependenciesTests.swift in Sources */,
-				9AF0C75C280DECC200E39A12 /* EventProcessorTest.swift in Sources */,
-				BDA08EB12851F746007B0D46 /* FilterViewController.swift in Sources */,
-				9A2B9EE9281FBF9E009317C3 /* Tracker.swift in Sources */,
-				686CD8F426046026000ED8D8 /* TableDefinable.swift in Sources */,
-				BDA08EB92851F746007B0D46 /* CollectionMapper.swift in Sources */,
-				BDA08EA72851F746007B0D46 /* EventVisualizerLandingViewController.swift in Sources */,
-				6854351624F7A21800EFFD86 /* Logger.swift in Sources */,
-				9A2B9F03281FEFEF009317C3 /* CSCommonPropertiesDTO.swift in Sources */,
->>>>>>> 98d2368c
 				9AF0C75B280DECBF00E39A12 /* ClickStreamDependenciesTests.swift in Sources */,
-				BDFF2D3D2844CDFB005B843E /* NetworkBuilder.swift in Sources */,
-				BDFF2D8D2844CDFB005B843E /* DatabaseDAO.swift in Sources */,
-				BDFF2D612844CDFB005B843E /* ClickStreamConstraints.swift in Sources */,
-				BDFF2D692844CDFB005B843E /* JSONStringDecoder.swift in Sources */,
-				BDFF2D952844CDFB005B843E /* EventClassifier.swift in Sources */,
-				BDFF2D752844CDFB005B843E /* EventRequest.pb.swift in Sources */,
-				BDFF2D412844CDFB005B843E /* NetworkManagerDependencies.swift in Sources */,
+				BD8AF657287ED1CC002DD402 /* Event.pb.swift in Sources */,
+				BD8AF66F287ED1CC002DD402 /* DatabasePersistable.swift in Sources */,
 				9AF0C760280DECDC00E39A12 /* SortedArrayTests.swift in Sources */,
-<<<<<<< HEAD
+				BD8AF663287ED1CC002DD402 /* EventBatchSizeRegulator.swift in Sources */,
 				68E19FB8247D42100074A790 /* DispatchQueue+Detection.swift in Sources */,
+				BD8AF671287ED1CC002DD402 /* FileStorable.swift in Sources */,
+				BD8AF627287ED1CC002DD402 /* NetworkService.swift in Sources */,
 				9AF0C768280DECF000E39A12 /* NetworkBuilderTests.swift in Sources */,
-=======
-				9A2B9EEE281FBFEF009317C3 /* TrackerConstants.swift in Sources */,
-				687B2A32246BD728008F2805 /* EventSchedulerDependencies.swift in Sources */,
-				688D02D527FC155A009E7081 /* Atomic.swift in Sources */,
-				68E7BD332456E7F20072549A /* Requestable.swift in Sources */,
-				68E19FB8247D42100074A790 /* DispatchQueue+Detection.swift in Sources */,
-				68E7BD82245AE3CF0072549A /* ProtoConvertible.swift in Sources */,
-				9A2B9EF7281FC44B009317C3 /* Health.pb.swift in Sources */,
-				687B2A3E246DB095008F2805 /* AppStateNotifierService.swift in Sources */,
-				9AF0C768280DECF000E39A12 /* NetworkBuilderTests.swift in Sources */,
-				BDA08EA32851F746007B0D46 /* EventsListingTableViewCell.swift in Sources */,
-				68E7BD83245F1DE90072549A /* NetworkBuilder.swift in Sources */,
-				68E19FDF247E9DC30074A790 /* ClickStreamConstraints.swift in Sources */,
-				27F8F3FDDD0A0E2575BE02F4 /* EventRequest.pb.swift in Sources */,
-				2B738E065354EAECC5F9AF61 /* EventResponse.pb.swift in Sources */,
->>>>>>> 98d2368c
 				9AF0C763280DECE300E39A12 /* EventSchedulerDependenciesTests.swift in Sources */,
-				BDFF2D7B2844CDFB005B843E /* EventBatchCreator.swift in Sources */,
-				BDFF2D712844CDFB005B843E /* ClickstreamEvent.swift in Sources */,
+				BD8AF67F287ED1CC002DD402 /* EventsListingTableViewCell.swift in Sources */,
+				BD8AF68D287ED1CC002DD402 /* FilterViewController.swift in Sources */,
+				BD8AF64F287ED1CC002DD402 /* ClickstreamEvent.swift in Sources */,
+				BD8AF617287ED1CC002DD402 /* HealthTrackerDTO.swift in Sources */,
+				BD8AF669287ED1CC002DD402 /* DatabaseHandler.swift in Sources */,
+				BD8AF653287ED1CC002DD402 /* EventRequest.pb.swift in Sources */,
 				9AF0C766280DECEB00E39A12 /* DeviceStatusNotifierTests.swift in Sources */,
-<<<<<<< HEAD
-				BDFF2D6D2844CDFB005B843E /* DeviceInfo.swift in Sources */,
-=======
-				9A2B9EEB281FBF9E009317C3 /* AppVersionChecker.swift in Sources */,
->>>>>>> 98d2368c
+				BD8AF693287ED1CC002DD402 /* EventStateViewable.swift in Sources */,
 			);
 			runOnlyForDeploymentPostprocessing = 0;
 		};
