--- conflicted
+++ resolved
@@ -13,93 +13,17 @@
 		6831635F261218F90095DBCA /* RetryMechanismTests.swift in Sources */ = {isa = PBXBuildFile; fileRef = 6831635E261218F90095DBCA /* RetryMechanismTests.swift */; };
 		687B2A2A246AA756008F2805 /* NetworkReachabilityMock.swift in Sources */ = {isa = PBXBuildFile; fileRef = 687B2A29246AA756008F2805 /* NetworkReachabilityMock.swift */; };
 		68E19FB8247D42100074A790 /* DispatchQueue+Detection.swift in Sources */ = {isa = PBXBuildFile; fileRef = 68E19FB5247D42100074A790 /* DispatchQueue+Detection.swift */; };
-<<<<<<< HEAD
-		68E19FD5247E8E640074A790 /* JSONStringDecoder.swift in Sources */ = {isa = PBXBuildFile; fileRef = 68E19FCF247E8E640074A790 /* JSONStringDecoder.swift */; };
-		68E19FD6247E8E640074A790 /* ClickstreamConstraints.swift in Sources */ = {isa = PBXBuildFile; fileRef = 68E19FD2247E8E640074A790 /* ClickstreamConstraints.swift */; };
-		68E19FD7247E8E640074A790 /* ClickstreamEventClassification.swift in Sources */ = {isa = PBXBuildFile; fileRef = 68E19FD4247E8E640074A790 /* ClickstreamEventClassification.swift */; };
-		68E19FDF247E9DC30074A790 /* ClickstreamConstraints.swift in Sources */ = {isa = PBXBuildFile; fileRef = 68E19FD2247E8E640074A790 /* ClickstreamConstraints.swift */; };
-		68E19FE0247E9DC50074A790 /* ClickstreamEventClassification.swift in Sources */ = {isa = PBXBuildFile; fileRef = 68E19FD4247E8E640074A790 /* ClickstreamEventClassification.swift */; };
-		68E19FE1247E9DCC0074A790 /* JSONStringDecoder.swift in Sources */ = {isa = PBXBuildFile; fileRef = 68E19FCF247E8E640074A790 /* JSONStringDecoder.swift */; };
-		68E19FE3247FB93C0074A790 /* EventWarehouser.swift in Sources */ = {isa = PBXBuildFile; fileRef = 68E19FE2247FB93C0074A790 /* EventWarehouser.swift */; };
-		68E19FE4247FB93C0074A790 /* EventWarehouser.swift in Sources */ = {isa = PBXBuildFile; fileRef = 68E19FE2247FB93C0074A790 /* EventWarehouser.swift */; };
-		68E6395425F8D68C00BAF2BB /* DatabaseDAO.swift in Sources */ = {isa = PBXBuildFile; fileRef = 68E6395325F8D68C00BAF2BB /* DatabaseDAO.swift */; };
-		68E6395525F8D68C00BAF2BB /* DatabaseDAO.swift in Sources */ = {isa = PBXBuildFile; fileRef = 68E6395325F8D68C00BAF2BB /* DatabaseDAO.swift */; };
-		68E6395925F8D7A100BAF2BB /* DatabaseHandler.swift in Sources */ = {isa = PBXBuildFile; fileRef = 68E6395825F8D7A100BAF2BB /* DatabaseHandler.swift */; };
-		68E6395A25F8D7A100BAF2BB /* DatabaseHandler.swift in Sources */ = {isa = PBXBuildFile; fileRef = 68E6395825F8D7A100BAF2BB /* DatabaseHandler.swift */; };
-		68E7BAF3244F0C8F0072549A /* NetworkBuilder.swift in Sources */ = {isa = PBXBuildFile; fileRef = 68E7BAF2244F0C8F0072549A /* NetworkBuilder.swift */; };
-		68E7BB2F2456B4A80072549A /* Requestable.swift in Sources */ = {isa = PBXBuildFile; fileRef = 68E7BB2E2456B4A80072549A /* Requestable.swift */; };
-		68E7BB312456B4EE0072549A /* Connectable.swift in Sources */ = {isa = PBXBuildFile; fileRef = 68E7BB302456B4EE0072549A /* Connectable.swift */; };
-		68E7BB342456B63A0072549A /* SocketHandler.swift in Sources */ = {isa = PBXBuildFile; fileRef = 68E7BB332456B6390072549A /* SocketHandler.swift */; };
-		68E7BD202456E6F10072549A /* libClickstream.a in Frameworks */ = {isa = PBXBuildFile; fileRef = 68E7BADF244F08C00072549A /* libClickstream.a */; };
-		68E7BD312456E7ED0072549A /* SocketHandler.swift in Sources */ = {isa = PBXBuildFile; fileRef = 68E7BB332456B6390072549A /* SocketHandler.swift */; };
-		68E7BD332456E7F20072549A /* Requestable.swift in Sources */ = {isa = PBXBuildFile; fileRef = 68E7BB2E2456B4A80072549A /* Requestable.swift */; };
-		68E7BD342456E7F40072549A /* Connectable.swift in Sources */ = {isa = PBXBuildFile; fileRef = 68E7BB302456B4EE0072549A /* Connectable.swift */; };
-		68E7BD422459701D0072549A /* NetworkService.swift in Sources */ = {isa = PBXBuildFile; fileRef = 68E7BB262451C6000072549A /* NetworkService.swift */; };
-		68E7BD432459701E0072549A /* NetworkService.swift in Sources */ = {isa = PBXBuildFile; fileRef = 68E7BB262451C6000072549A /* NetworkService.swift */; };
-		68E7BD472459BF970072549A /* RetryMechanism.swift in Sources */ = {isa = PBXBuildFile; fileRef = 68E7BD462459BF970072549A /* RetryMechanism.swift */; };
-		68E7BD482459BF9C0072549A /* RetryMechanism.swift in Sources */ = {isa = PBXBuildFile; fileRef = 68E7BD462459BF970072549A /* RetryMechanism.swift */; };
-		68E7BD66245ACE210072549A /* Clickstream.swift in Sources */ = {isa = PBXBuildFile; fileRef = 68E7BD5C245ACE200072549A /* Clickstream.swift */; };
-		68E7BD67245ACE210072549A /* Clickstream.swift in Sources */ = {isa = PBXBuildFile; fileRef = 68E7BD5C245ACE200072549A /* Clickstream.swift */; };
-		68E7BD6A245ACE210072549A /* Event.swift in Sources */ = {isa = PBXBuildFile; fileRef = 68E7BD61245ACE200072549A /* Event.swift */; };
-		68E7BD6B245ACE210072549A /* Event.swift in Sources */ = {isa = PBXBuildFile; fileRef = 68E7BD61245ACE200072549A /* Event.swift */; };
-		68E7BD6E245ACE210072549A /* EventBatch.swift in Sources */ = {isa = PBXBuildFile; fileRef = 68E7BD63245ACE200072549A /* EventBatch.swift */; };
-		68E7BD6F245ACE210072549A /* EventBatch.swift in Sources */ = {isa = PBXBuildFile; fileRef = 68E7BD63245ACE200072549A /* EventBatch.swift */; };
-		68E7BD81245AE3CF0072549A /* ProtoConvertible.swift in Sources */ = {isa = PBXBuildFile; fileRef = 68E7BD80245AE3CF0072549A /* ProtoConvertible.swift */; };
-		68E7BD82245AE3CF0072549A /* ProtoConvertible.swift in Sources */ = {isa = PBXBuildFile; fileRef = 68E7BD80245AE3CF0072549A /* ProtoConvertible.swift */; };
-		68E7BD83245F1DE90072549A /* NetworkBuilder.swift in Sources */ = {isa = PBXBuildFile; fileRef = 68E7BAF2244F0C8F0072549A /* NetworkBuilder.swift */; };
-		68E7BD87246028CF0072549A /* SocketHandlerMock.swift in Sources */ = {isa = PBXBuildFile; fileRef = 68E7BD86246028CF0072549A /* SocketHandlerMock.swift */; };
-		9A0573F7248F688000CA2744 /* EventClassifier.swift in Sources */ = {isa = PBXBuildFile; fileRef = 9A8E11492487C599000C544E /* EventClassifier.swift */; };
-		9A0F705928865AE400EE5B8B /* URLRequest+Equality.swift in Sources */ = {isa = PBXBuildFile; fileRef = 9A0F705828865AE400EE5B8B /* URLRequest+Equality.swift */; };
-		9A0F705A28865AE500EE5B8B /* URLRequest+Equality.swift in Sources */ = {isa = PBXBuildFile; fileRef = 9A0F705828865AE400EE5B8B /* URLRequest+Equality.swift */; };
-		9A2434DB28891727009B3594 /* PerformanceTracer.swift in Sources */ = {isa = PBXBuildFile; fileRef = 9A2434DA28891727009B3594 /* PerformanceTracer.swift */; };
-		9A2434DC28891727009B3594 /* PerformanceTracer.swift in Sources */ = {isa = PBXBuildFile; fileRef = 9A2434DA28891727009B3594 /* PerformanceTracer.swift */; };
-		9A2B9ED6281FBF9E009317C3 /* HealthTracker.swift in Sources */ = {isa = PBXBuildFile; fileRef = 9A2B9EC9281FBF9D009317C3 /* HealthTracker.swift */; };
-		9A2B9ED7281FBF9E009317C3 /* HealthTracker.swift in Sources */ = {isa = PBXBuildFile; fileRef = 9A2B9EC9281FBF9D009317C3 /* HealthTracker.swift */; };
-		9A2B9ED8281FBF9E009317C3 /* HealthAnalysisEvent.swift in Sources */ = {isa = PBXBuildFile; fileRef = 9A2B9ECA281FBF9D009317C3 /* HealthAnalysisEvent.swift */; };
-		9A2B9ED9281FBF9E009317C3 /* HealthAnalysisEvent.swift in Sources */ = {isa = PBXBuildFile; fileRef = 9A2B9ECA281FBF9D009317C3 /* HealthAnalysisEvent.swift */; };
-		9A2B9EDA281FBF9E009317C3 /* HealthAnalysisEventBatch.swift in Sources */ = {isa = PBXBuildFile; fileRef = 9A2B9ECB281FBF9D009317C3 /* HealthAnalysisEventBatch.swift */; };
-		9A2B9EDB281FBF9E009317C3 /* HealthAnalysisEventBatch.swift in Sources */ = {isa = PBXBuildFile; fileRef = 9A2B9ECB281FBF9D009317C3 /* HealthAnalysisEventBatch.swift */; };
-		9A2B9EDE281FBF9E009317C3 /* Notifiable.swift in Sources */ = {isa = PBXBuildFile; fileRef = 9A2B9ECE281FBF9D009317C3 /* Notifiable.swift */; };
-		9A2B9EDF281FBF9E009317C3 /* Notifiable.swift in Sources */ = {isa = PBXBuildFile; fileRef = 9A2B9ECE281FBF9D009317C3 /* Notifiable.swift */; };
-		9A2B9EE9281FBF9E009317C3 /* Tracker.swift in Sources */ = {isa = PBXBuildFile; fileRef = 9A2B9ED4281FBF9D009317C3 /* Tracker.swift */; };
-		9A2B9EEA281FBF9E009317C3 /* AppVersionChecker.swift in Sources */ = {isa = PBXBuildFile; fileRef = 9A2B9ED5281FBF9D009317C3 /* AppVersionChecker.swift */; };
-		9A2B9EEB281FBF9E009317C3 /* AppVersionChecker.swift in Sources */ = {isa = PBXBuildFile; fileRef = 9A2B9ED5281FBF9D009317C3 /* AppVersionChecker.swift */; };
-		9A2B9EED281FBFEF009317C3 /* TrackerConstants.swift in Sources */ = {isa = PBXBuildFile; fileRef = 9A2B9EEC281FBFEF009317C3 /* TrackerConstants.swift */; };
-		9A2B9EEE281FBFEF009317C3 /* TrackerConstants.swift in Sources */ = {isa = PBXBuildFile; fileRef = 9A2B9EEC281FBFEF009317C3 /* TrackerConstants.swift */; };
-		9A2B9EF6281FC44B009317C3 /* Health.pb.swift in Sources */ = {isa = PBXBuildFile; fileRef = 9A2B9EF4281FC44B009317C3 /* Health.pb.swift */; };
-		9A2B9EF7281FC44B009317C3 /* Health.pb.swift in Sources */ = {isa = PBXBuildFile; fileRef = 9A2B9EF4281FC44B009317C3 /* Health.pb.swift */; };
-		9A2B9EF8281FC44B009317C3 /* HealthMeta.pb.swift in Sources */ = {isa = PBXBuildFile; fileRef = 9A2B9EF5281FC44B009317C3 /* HealthMeta.pb.swift */; };
-		9A2B9EF9281FC44B009317C3 /* HealthMeta.pb.swift in Sources */ = {isa = PBXBuildFile; fileRef = 9A2B9EF5281FC44B009317C3 /* HealthMeta.pb.swift */; };
-		9A2B9EFB281FC57A009317C3 /* ClickstreamHealthConfigurations.swift in Sources */ = {isa = PBXBuildFile; fileRef = 9A2B9EFA281FC57A009317C3 /* ClickstreamHealthConfigurations.swift */; };
-		9A2B9EFC281FC57A009317C3 /* ClickstreamHealthConfigurations.swift in Sources */ = {isa = PBXBuildFile; fileRef = 9A2B9EFA281FC57A009317C3 /* ClickstreamHealthConfigurations.swift */; };
-		9A2B9F00281FEFEF009317C3 /* CSLocationDTO.swift in Sources */ = {isa = PBXBuildFile; fileRef = 9A2B9EFE281FEFEF009317C3 /* CSLocationDTO.swift */; };
-		9A2B9F01281FEFEF009317C3 /* CSLocationDTO.swift in Sources */ = {isa = PBXBuildFile; fileRef = 9A2B9EFE281FEFEF009317C3 /* CSLocationDTO.swift */; };
-		9A2B9F02281FEFEF009317C3 /* CSCommonPropertiesDTO.swift in Sources */ = {isa = PBXBuildFile; fileRef = 9A2B9EFF281FEFEF009317C3 /* CSCommonPropertiesDTO.swift */; };
-		9A2B9F03281FEFEF009317C3 /* CSCommonPropertiesDTO.swift in Sources */ = {isa = PBXBuildFile; fileRef = 9A2B9EFF281FEFEF009317C3 /* CSCommonPropertiesDTO.swift */; };
-		9A2E4A432474E831002FC449 /* SortedArray.swift in Sources */ = {isa = PBXBuildFile; fileRef = 9A2E4A422474E831002FC449 /* SortedArray.swift */; };
-		9A4F4F10285195A20096D62C /* Tracker.swift in Sources */ = {isa = PBXBuildFile; fileRef = 9A2B9ED4281FBF9D009317C3 /* Tracker.swift */; };
-		9A8E11452487533C000C544E /* EventProcessor.swift in Sources */ = {isa = PBXBuildFile; fileRef = 9A8E11442487533C000C544E /* EventProcessor.swift */; };
-		9A8E11472487A65F000C544E /* EventProcessorDependencies.swift in Sources */ = {isa = PBXBuildFile; fileRef = 9A8E11462487A65F000C544E /* EventProcessorDependencies.swift */; };
-		9AAFBAEB24754F0A009BFDFB /* SortedArray.swift in Sources */ = {isa = PBXBuildFile; fileRef = 9A2E4A422474E831002FC449 /* SortedArray.swift */; };
-		9ABA38602843FC1C000B14E7 /* HealthTrackerDTO.swift in Sources */ = {isa = PBXBuildFile; fileRef = 9ABA385F2843FC1C000B14E7 /* HealthTrackerDTO.swift */; };
-		9ABA38612843FC1C000B14E7 /* HealthTrackerDTO.swift in Sources */ = {isa = PBXBuildFile; fileRef = 9ABA385F2843FC1C000B14E7 /* HealthTrackerDTO.swift */; };
-		9AC2C4D6247E8D8800CDE82C /* DeviceStatusNotifier.swift in Sources */ = {isa = PBXBuildFile; fileRef = 9AC2C4D5247E8D8800CDE82C /* DeviceStatusNotifier.swift */; };
-		9AC2C4D92481138800CDE82C /* DeviceStatusNotifier.swift in Sources */ = {isa = PBXBuildFile; fileRef = 9AC2C4D5247E8D8800CDE82C /* DeviceStatusNotifier.swift */; };
-		9AC3D7A626BCEA1D002701FF /* ClickstreamEvent.swift in Sources */ = {isa = PBXBuildFile; fileRef = 9AC3D7A526BCEA1D002701FF /* ClickstreamEvent.swift */; };
-		9AC3D7A726BCEA1D002701FF /* ClickstreamEvent.swift in Sources */ = {isa = PBXBuildFile; fileRef = 9AC3D7A526BCEA1D002701FF /* ClickstreamEvent.swift */; };
-		9ACCD6B528080F57006BD993 /* NetworkManagerDependencies.swift in Sources */ = {isa = PBXBuildFile; fileRef = 9ACCD6B428080F57006BD993 /* NetworkManagerDependencies.swift */; };
-		9ACCD6B628080F57006BD993 /* NetworkManagerDependencies.swift in Sources */ = {isa = PBXBuildFile; fileRef = 9ACCD6B428080F57006BD993 /* NetworkManagerDependencies.swift */; };
-		9ACCD6BA28081267006BD993 /* ClickstreamDependencies.swift in Sources */ = {isa = PBXBuildFile; fileRef = 9ACCD6B928081267006BD993 /* ClickstreamDependencies.swift */; };
-		9ACCD6BB28081267006BD993 /* ClickstreamDependencies.swift in Sources */ = {isa = PBXBuildFile; fileRef = 9ACCD6B928081267006BD993 /* ClickstreamDependencies.swift */; };
-=======
 		68E7BD202456E6F10072549A /* libClickstream.a in Frameworks */ = {isa = PBXBuildFile; fileRef = 68E7BADF244F08C00072549A /* libClickstream.a */; };
 		68E7BD87246028CF0072549A /* SocketHandlerMock.swift in Sources */ = {isa = PBXBuildFile; fileRef = 68E7BD86246028CF0072549A /* SocketHandlerMock.swift */; };
->>>>>>> f2db3b33
+		9A2437F328898821009B3594 /* URLRequest+Equality.swift in Sources */ = {isa = PBXBuildFile; fileRef = 9A2437F228898821009B3594 /* URLRequest+Equality.swift */; };
+		9A2437F428898821009B3594 /* URLRequest+Equality.swift in Sources */ = {isa = PBXBuildFile; fileRef = 9A2437F228898821009B3594 /* URLRequest+Equality.swift */; };
+		9A2437F628898833009B3594 /* PerformanceTracer.swift in Sources */ = {isa = PBXBuildFile; fileRef = 9A2437F528898832009B3594 /* PerformanceTracer.swift */; };
+		9A2437F728898833009B3594 /* PerformanceTracer.swift in Sources */ = {isa = PBXBuildFile; fileRef = 9A2437F528898832009B3594 /* PerformanceTracer.swift */; };
 		9ACF41E824ADEC7000A10832 /* MockConstants.swift in Sources */ = {isa = PBXBuildFile; fileRef = 9ACF41E724ADEC7000A10832 /* MockConstants.swift */; };
-		9AF0C758280DEC8C00E39A12 /* ClickstreamTests.swift in Sources */ = {isa = PBXBuildFile; fileRef = 9AB88AA0251B00030092659B /* ClickstreamTests.swift */; };
+		9AF0C758280DEC8C00E39A12 /* ClickStreamTests.swift in Sources */ = {isa = PBXBuildFile; fileRef = 9AB88AA0251B00030092659B /* ClickStreamTests.swift */; };
 		9AF0C759280DEC9600E39A12 /* EventTests.swift in Sources */ = {isa = PBXBuildFile; fileRef = 9AA23CFA24A5978B001BE490 /* EventTests.swift */; };
 		9AF0C75A280DECBD00E39A12 /* EventBatchTests.swift in Sources */ = {isa = PBXBuildFile; fileRef = 9AA23D0024A5A1A7001BE490 /* EventBatchTests.swift */; };
-		9AF0C75B280DECBF00E39A12 /* ClickstreamDependenciesTests.swift in Sources */ = {isa = PBXBuildFile; fileRef = 9AA23D0B24AA5536001BE490 /* ClickstreamDependenciesTests.swift */; };
+		9AF0C75B280DECBF00E39A12 /* ClickStreamDependenciesTests.swift in Sources */ = {isa = PBXBuildFile; fileRef = 9AA23D0B24AA5536001BE490 /* ClickStreamDependenciesTests.swift */; };
 		9AF0C75C280DECC200E39A12 /* EventProcessorTest.swift in Sources */ = {isa = PBXBuildFile; fileRef = 9AA23CF524A33B4C001BE490 /* EventProcessorTest.swift */; };
 		9AF0C75D280DECC400E39A12 /* EventProcessorDependenciesTests.swift in Sources */ = {isa = PBXBuildFile; fileRef = 9AA23D1024AB2801001BE490 /* EventProcessorDependenciesTests.swift */; };
 		9AF0C75E280DECD600E39A12 /* EventCreatorTests.swift in Sources */ = {isa = PBXBuildFile; fileRef = 68E19FB3247D42100074A790 /* EventCreatorTests.swift */; };
@@ -145,8 +69,6 @@
 		BD8AF61D287ED1CC002DD402 /* RetryMechanism.swift in Sources */ = {isa = PBXBuildFile; fileRef = BD8AF59C287ED1CB002DD402 /* RetryMechanism.swift */; };
 		BD8AF61E287ED1CC002DD402 /* NetworkManagerDependencies.swift in Sources */ = {isa = PBXBuildFile; fileRef = BD8AF59E287ED1CB002DD402 /* NetworkManagerDependencies.swift */; };
 		BD8AF61F287ED1CC002DD402 /* NetworkManagerDependencies.swift in Sources */ = {isa = PBXBuildFile; fileRef = BD8AF59E287ED1CB002DD402 /* NetworkManagerDependencies.swift */; };
-		BD8AF620287ED1CC002DD402 /* Heartbeat.swift in Sources */ = {isa = PBXBuildFile; fileRef = BD8AF5A1287ED1CB002DD402 /* Heartbeat.swift */; };
-		BD8AF621287ED1CC002DD402 /* Heartbeat.swift in Sources */ = {isa = PBXBuildFile; fileRef = BD8AF5A1287ED1CB002DD402 /* Heartbeat.swift */; };
 		BD8AF622287ED1CC002DD402 /* SocketHandler.swift in Sources */ = {isa = PBXBuildFile; fileRef = BD8AF5A2287ED1CB002DD402 /* SocketHandler.swift */; };
 		BD8AF623287ED1CC002DD402 /* SocketHandler.swift in Sources */ = {isa = PBXBuildFile; fileRef = BD8AF5A2287ED1CB002DD402 /* SocketHandler.swift */; };
 		BD8AF624287ED1CC002DD402 /* Requestable.swift in Sources */ = {isa = PBXBuildFile; fileRef = BD8AF5A4287ED1CB002DD402 /* Requestable.swift */; };
@@ -155,8 +77,6 @@
 		BD8AF627287ED1CC002DD402 /* NetworkService.swift in Sources */ = {isa = PBXBuildFile; fileRef = BD8AF5A5287ED1CB002DD402 /* NetworkService.swift */; };
 		BD8AF628287ED1CC002DD402 /* Connectable.swift in Sources */ = {isa = PBXBuildFile; fileRef = BD8AF5A6287ED1CB002DD402 /* Connectable.swift */; };
 		BD8AF629287ED1CC002DD402 /* Connectable.swift in Sources */ = {isa = PBXBuildFile; fileRef = BD8AF5A6287ED1CB002DD402 /* Connectable.swift */; };
-		BD8AF62A287ED1CC002DD402 /* NetworkConfiguration.swift in Sources */ = {isa = PBXBuildFile; fileRef = BD8AF5A7287ED1CB002DD402 /* NetworkConfiguration.swift */; };
-		BD8AF62B287ED1CC002DD402 /* NetworkConfiguration.swift in Sources */ = {isa = PBXBuildFile; fileRef = BD8AF5A7287ED1CB002DD402 /* NetworkConfiguration.swift */; };
 		BD8AF62C287ED1CC002DD402 /* Atomic.swift in Sources */ = {isa = PBXBuildFile; fileRef = BD8AF5A9287ED1CB002DD402 /* Atomic.swift */; };
 		BD8AF62D287ED1CC002DD402 /* Atomic.swift in Sources */ = {isa = PBXBuildFile; fileRef = BD8AF5A9287ED1CB002DD402 /* Atomic.swift */; };
 		BD8AF62E287ED1CC002DD402 /* DeviceStatusNotifier.swift in Sources */ = {isa = PBXBuildFile; fileRef = BD8AF5AA287ED1CB002DD402 /* DeviceStatusNotifier.swift */; };
@@ -298,75 +218,25 @@
 		68E19FB2247D420F0074A790 /* SchedulerServiceTests.swift */ = {isa = PBXFileReference; fileEncoding = 4; lastKnownFileType = sourcecode.swift; path = SchedulerServiceTests.swift; sourceTree = "<group>"; };
 		68E19FB3247D42100074A790 /* EventCreatorTests.swift */ = {isa = PBXFileReference; fileEncoding = 4; lastKnownFileType = sourcecode.swift; path = EventCreatorTests.swift; sourceTree = "<group>"; };
 		68E19FB5247D42100074A790 /* DispatchQueue+Detection.swift */ = {isa = PBXFileReference; fileEncoding = 4; lastKnownFileType = sourcecode.swift; path = "DispatchQueue+Detection.swift"; sourceTree = "<group>"; };
-<<<<<<< HEAD
-		68E19FCF247E8E640074A790 /* JSONStringDecoder.swift */ = {isa = PBXFileReference; fileEncoding = 4; lastKnownFileType = sourcecode.swift; path = JSONStringDecoder.swift; sourceTree = "<group>"; };
-		68E19FD2247E8E640074A790 /* ClickstreamConstraints.swift */ = {isa = PBXFileReference; fileEncoding = 4; lastKnownFileType = sourcecode.swift; path = ClickstreamConstraints.swift; sourceTree = "<group>"; };
-		68E19FD4247E8E640074A790 /* ClickstreamEventClassification.swift */ = {isa = PBXFileReference; fileEncoding = 4; lastKnownFileType = sourcecode.swift; path = ClickstreamEventClassification.swift; sourceTree = "<group>"; };
-		68E19FE2247FB93C0074A790 /* EventWarehouser.swift */ = {isa = PBXFileReference; lastKnownFileType = sourcecode.swift; path = EventWarehouser.swift; sourceTree = "<group>"; };
-		68E6395325F8D68C00BAF2BB /* DatabaseDAO.swift */ = {isa = PBXFileReference; lastKnownFileType = sourcecode.swift; path = DatabaseDAO.swift; sourceTree = "<group>"; };
-		68E6395825F8D7A100BAF2BB /* DatabaseHandler.swift */ = {isa = PBXFileReference; lastKnownFileType = sourcecode.swift; path = DatabaseHandler.swift; sourceTree = "<group>"; };
-		68E7BADF244F08C00072549A /* libClickstream.a */ = {isa = PBXFileReference; explicitFileType = archive.ar; includeInIndex = 0; path = libClickstream.a; sourceTree = BUILT_PRODUCTS_DIR; };
-		68E7BAF2244F0C8F0072549A /* NetworkBuilder.swift */ = {isa = PBXFileReference; fileEncoding = 4; lastKnownFileType = sourcecode.swift; path = NetworkBuilder.swift; sourceTree = "<group>"; };
-		68E7BB262451C6000072549A /* NetworkService.swift */ = {isa = PBXFileReference; fileEncoding = 4; lastKnownFileType = sourcecode.swift; path = NetworkService.swift; sourceTree = "<group>"; };
-		68E7BB2E2456B4A80072549A /* Requestable.swift */ = {isa = PBXFileReference; fileEncoding = 4; lastKnownFileType = sourcecode.swift; path = Requestable.swift; sourceTree = "<group>"; };
-		68E7BB302456B4EE0072549A /* Connectable.swift */ = {isa = PBXFileReference; lastKnownFileType = sourcecode.swift; path = Connectable.swift; sourceTree = "<group>"; };
-		68E7BB332456B6390072549A /* SocketHandler.swift */ = {isa = PBXFileReference; fileEncoding = 4; lastKnownFileType = sourcecode.swift; path = SocketHandler.swift; sourceTree = "<group>"; };
-		68E7BD1B2456E6F10072549A /* ClickstreamTests.xctest */ = {isa = PBXFileReference; explicitFileType = wrapper.cfbundle; includeInIndex = 0; path = ClickstreamTests.xctest; sourceTree = BUILT_PRODUCTS_DIR; };
-		68E7BD1F2456E6F10072549A /* Info.plist */ = {isa = PBXFileReference; lastKnownFileType = text.plist.xml; path = Info.plist; sourceTree = "<group>"; };
-		68E7BD462459BF970072549A /* RetryMechanism.swift */ = {isa = PBXFileReference; lastKnownFileType = sourcecode.swift; path = RetryMechanism.swift; sourceTree = "<group>"; };
-		68E7BD5C245ACE200072549A /* Clickstream.swift */ = {isa = PBXFileReference; fileEncoding = 4; lastKnownFileType = sourcecode.swift; path = Clickstream.swift; sourceTree = "<group>"; };
-		68E7BD61245ACE200072549A /* Event.swift */ = {isa = PBXFileReference; fileEncoding = 4; lastKnownFileType = sourcecode.swift; path = Event.swift; sourceTree = "<group>"; };
-		68E7BD63245ACE200072549A /* EventBatch.swift */ = {isa = PBXFileReference; fileEncoding = 4; lastKnownFileType = sourcecode.swift; path = EventBatch.swift; sourceTree = "<group>"; };
-		68E7BD80245AE3CF0072549A /* ProtoConvertible.swift */ = {isa = PBXFileReference; lastKnownFileType = sourcecode.swift; path = ProtoConvertible.swift; sourceTree = "<group>"; };
-		68E7BD86246028CF0072549A /* SocketHandlerMock.swift */ = {isa = PBXFileReference; lastKnownFileType = sourcecode.swift; path = SocketHandlerMock.swift; sourceTree = "<group>"; };
-		68E7BD89246034F90072549A /* NetworkServiceTests.swift */ = {isa = PBXFileReference; lastKnownFileType = sourcecode.swift; path = NetworkServiceTests.swift; sourceTree = "<group>"; };
-		68E7BD8B246184310072549A /* NetworkBuilderTests.swift */ = {isa = PBXFileReference; lastKnownFileType = sourcecode.swift; path = NetworkBuilderTests.swift; sourceTree = "<group>"; };
-		9A0F705828865AE400EE5B8B /* URLRequest+Equality.swift */ = {isa = PBXFileReference; lastKnownFileType = sourcecode.swift; path = "URLRequest+Equality.swift"; sourceTree = "<group>"; };
-		9A2434DA28891727009B3594 /* PerformanceTracer.swift */ = {isa = PBXFileReference; lastKnownFileType = sourcecode.swift; path = PerformanceTracer.swift; sourceTree = "<group>"; };
-		9A2B9EC9281FBF9D009317C3 /* HealthTracker.swift */ = {isa = PBXFileReference; fileEncoding = 4; lastKnownFileType = sourcecode.swift; path = HealthTracker.swift; sourceTree = "<group>"; };
-		9A2B9ECA281FBF9D009317C3 /* HealthAnalysisEvent.swift */ = {isa = PBXFileReference; fileEncoding = 4; lastKnownFileType = sourcecode.swift; path = HealthAnalysisEvent.swift; sourceTree = "<group>"; };
-		9A2B9ECB281FBF9D009317C3 /* HealthAnalysisEventBatch.swift */ = {isa = PBXFileReference; fileEncoding = 4; lastKnownFileType = sourcecode.swift; path = HealthAnalysisEventBatch.swift; sourceTree = "<group>"; };
-		9A2B9ECE281FBF9D009317C3 /* Notifiable.swift */ = {isa = PBXFileReference; fileEncoding = 4; lastKnownFileType = sourcecode.swift; path = Notifiable.swift; sourceTree = "<group>"; };
-		9A2B9ED4281FBF9D009317C3 /* Tracker.swift */ = {isa = PBXFileReference; fileEncoding = 4; lastKnownFileType = sourcecode.swift; path = Tracker.swift; sourceTree = "<group>"; };
-		9A2B9ED5281FBF9D009317C3 /* AppVersionChecker.swift */ = {isa = PBXFileReference; fileEncoding = 4; lastKnownFileType = sourcecode.swift; path = AppVersionChecker.swift; sourceTree = "<group>"; };
-		9A2B9EEC281FBFEF009317C3 /* TrackerConstants.swift */ = {isa = PBXFileReference; lastKnownFileType = sourcecode.swift; path = TrackerConstants.swift; sourceTree = "<group>"; };
-		9A2B9EF4281FC44B009317C3 /* Health.pb.swift */ = {isa = PBXFileReference; fileEncoding = 4; lastKnownFileType = sourcecode.swift; path = Health.pb.swift; sourceTree = "<group>"; };
-		9A2B9EF5281FC44B009317C3 /* HealthMeta.pb.swift */ = {isa = PBXFileReference; fileEncoding = 4; lastKnownFileType = sourcecode.swift; path = HealthMeta.pb.swift; sourceTree = "<group>"; };
-		9A2B9EFA281FC57A009317C3 /* ClickstreamHealthConfigurations.swift */ = {isa = PBXFileReference; fileEncoding = 4; lastKnownFileType = sourcecode.swift; path = ClickstreamHealthConfigurations.swift; sourceTree = "<group>"; };
-		9A2B9EFE281FEFEF009317C3 /* CSLocationDTO.swift */ = {isa = PBXFileReference; fileEncoding = 4; lastKnownFileType = sourcecode.swift; path = CSLocationDTO.swift; sourceTree = "<group>"; };
-		9A2B9EFF281FEFEF009317C3 /* CSCommonPropertiesDTO.swift */ = {isa = PBXFileReference; fileEncoding = 4; lastKnownFileType = sourcecode.swift; path = CSCommonPropertiesDTO.swift; sourceTree = "<group>"; };
-		9A2E4A422474E831002FC449 /* SortedArray.swift */ = {isa = PBXFileReference; lastKnownFileType = sourcecode.swift; path = SortedArray.swift; sourceTree = "<group>"; };
-		9A8E11442487533C000C544E /* EventProcessor.swift */ = {isa = PBXFileReference; lastKnownFileType = sourcecode.swift; path = EventProcessor.swift; sourceTree = "<group>"; };
-		9A8E11462487A65F000C544E /* EventProcessorDependencies.swift */ = {isa = PBXFileReference; lastKnownFileType = sourcecode.swift; path = EventProcessorDependencies.swift; sourceTree = "<group>"; };
-		9A8E11492487C599000C544E /* EventClassifier.swift */ = {isa = PBXFileReference; lastKnownFileType = sourcecode.swift; path = EventClassifier.swift; sourceTree = "<group>"; };
-=======
 		68E7BADF244F08C00072549A /* libClickstream.a */ = {isa = PBXFileReference; explicitFileType = archive.ar; includeInIndex = 0; path = libClickstream.a; sourceTree = BUILT_PRODUCTS_DIR; };
 		68E7BD1B2456E6F10072549A /* ClickstreamTests.xctest */ = {isa = PBXFileReference; explicitFileType = wrapper.cfbundle; includeInIndex = 0; path = ClickstreamTests.xctest; sourceTree = BUILT_PRODUCTS_DIR; };
 		68E7BD1F2456E6F10072549A /* Info.plist */ = {isa = PBXFileReference; lastKnownFileType = text.plist.xml; path = Info.plist; sourceTree = "<group>"; };
 		68E7BD86246028CF0072549A /* SocketHandlerMock.swift */ = {isa = PBXFileReference; lastKnownFileType = sourcecode.swift; path = SocketHandlerMock.swift; sourceTree = "<group>"; };
 		68E7BD89246034F90072549A /* NetworkServiceTests.swift */ = {isa = PBXFileReference; lastKnownFileType = sourcecode.swift; path = NetworkServiceTests.swift; sourceTree = "<group>"; };
 		68E7BD8B246184310072549A /* NetworkBuilderTests.swift */ = {isa = PBXFileReference; lastKnownFileType = sourcecode.swift; path = NetworkBuilderTests.swift; sourceTree = "<group>"; };
->>>>>>> f2db3b33
+		9A2437F228898821009B3594 /* URLRequest+Equality.swift */ = {isa = PBXFileReference; fileEncoding = 4; lastKnownFileType = sourcecode.swift; path = "URLRequest+Equality.swift"; sourceTree = "<group>"; };
+		9A2437F528898832009B3594 /* PerformanceTracer.swift */ = {isa = PBXFileReference; fileEncoding = 4; lastKnownFileType = sourcecode.swift; path = PerformanceTracer.swift; sourceTree = "<group>"; };
 		9AA23CF524A33B4C001BE490 /* EventProcessorTest.swift */ = {isa = PBXFileReference; lastKnownFileType = sourcecode.swift; path = EventProcessorTest.swift; sourceTree = "<group>"; };
 		9AA23CFA24A5978B001BE490 /* EventTests.swift */ = {isa = PBXFileReference; lastKnownFileType = sourcecode.swift; path = EventTests.swift; sourceTree = "<group>"; };
 		9AA23D0024A5A1A7001BE490 /* EventBatchTests.swift */ = {isa = PBXFileReference; lastKnownFileType = sourcecode.swift; path = EventBatchTests.swift; sourceTree = "<group>"; };
 		9AA23D0324A99DCE001BE490 /* DeviceStatusNotifierTests.swift */ = {isa = PBXFileReference; lastKnownFileType = sourcecode.swift; path = DeviceStatusNotifierTests.swift; sourceTree = "<group>"; };
 		9AA23D0524A9D6CC001BE490 /* EventSchedulerDependenciesTests.swift */ = {isa = PBXFileReference; lastKnownFileType = sourcecode.swift; path = EventSchedulerDependenciesTests.swift; sourceTree = "<group>"; };
 		9AA23D0924AA297E001BE490 /* AppStateNotifierServiceTests.swift */ = {isa = PBXFileReference; lastKnownFileType = sourcecode.swift; path = AppStateNotifierServiceTests.swift; sourceTree = "<group>"; };
-		9AA23D0B24AA5536001BE490 /* ClickstreamDependenciesTests.swift */ = {isa = PBXFileReference; lastKnownFileType = sourcecode.swift; path = ClickstreamDependenciesTests.swift; sourceTree = "<group>"; };
+		9AA23D0B24AA5536001BE490 /* ClickStreamDependenciesTests.swift */ = {isa = PBXFileReference; lastKnownFileType = sourcecode.swift; path = ClickStreamDependenciesTests.swift; sourceTree = "<group>"; };
 		9AA23D0E24AB1696001BE490 /* NetworkManagerDependenciesTests.swift */ = {isa = PBXFileReference; lastKnownFileType = sourcecode.swift; path = NetworkManagerDependenciesTests.swift; sourceTree = "<group>"; };
 		9AA23D1024AB2801001BE490 /* EventProcessorDependenciesTests.swift */ = {isa = PBXFileReference; lastKnownFileType = sourcecode.swift; path = EventProcessorDependenciesTests.swift; sourceTree = "<group>"; };
 		9AAFBAE924754CEF009BFDFB /* SortedArrayTests.swift */ = {isa = PBXFileReference; lastKnownFileType = sourcecode.swift; path = SortedArrayTests.swift; sourceTree = "<group>"; };
-<<<<<<< HEAD
-		9AB88AA0251B00030092659B /* ClickstreamTests.swift */ = {isa = PBXFileReference; fileEncoding = 4; lastKnownFileType = sourcecode.swift; path = ClickstreamTests.swift; sourceTree = "<group>"; };
-		9ABA385F2843FC1C000B14E7 /* HealthTrackerDTO.swift */ = {isa = PBXFileReference; lastKnownFileType = sourcecode.swift; path = HealthTrackerDTO.swift; sourceTree = "<group>"; };
-		9AC2C4D5247E8D8800CDE82C /* DeviceStatusNotifier.swift */ = {isa = PBXFileReference; lastKnownFileType = sourcecode.swift; path = DeviceStatusNotifier.swift; sourceTree = "<group>"; };
-		9AC3D7A526BCEA1D002701FF /* ClickstreamEvent.swift */ = {isa = PBXFileReference; lastKnownFileType = sourcecode.swift; path = ClickstreamEvent.swift; sourceTree = "<group>"; };
-		9ACCD6B428080F57006BD993 /* NetworkManagerDependencies.swift */ = {isa = PBXFileReference; fileEncoding = 4; lastKnownFileType = sourcecode.swift; path = NetworkManagerDependencies.swift; sourceTree = "<group>"; };
-		9ACCD6B928081267006BD993 /* ClickstreamDependencies.swift */ = {isa = PBXFileReference; fileEncoding = 4; lastKnownFileType = sourcecode.swift; path = ClickstreamDependencies.swift; sourceTree = "<group>"; };
-=======
 		9AB88AA0251B00030092659B /* ClickStreamTests.swift */ = {isa = PBXFileReference; fileEncoding = 4; lastKnownFileType = sourcecode.swift; path = ClickStreamTests.swift; sourceTree = "<group>"; };
->>>>>>> f2db3b33
 		9ACF41E724ADEC7000A10832 /* MockConstants.swift */ = {isa = PBXFileReference; lastKnownFileType = sourcecode.swift; path = MockConstants.swift; sourceTree = "<group>"; };
 		BD8AF588287ED1CB002DD402 /* HealthTracker.swift */ = {isa = PBXFileReference; fileEncoding = 4; lastKnownFileType = sourcecode.swift; path = HealthTracker.swift; sourceTree = "<group>"; };
 		BD8AF589287ED1CB002DD402 /* HealthAnalysisEvent.swift */ = {isa = PBXFileReference; fileEncoding = 4; lastKnownFileType = sourcecode.swift; path = HealthAnalysisEvent.swift; sourceTree = "<group>"; };
@@ -384,12 +254,10 @@
 		BD8AF59B287ED1CB002DD402 /* NetworkBuilder.swift */ = {isa = PBXFileReference; fileEncoding = 4; lastKnownFileType = sourcecode.swift; path = NetworkBuilder.swift; sourceTree = "<group>"; };
 		BD8AF59C287ED1CB002DD402 /* RetryMechanism.swift */ = {isa = PBXFileReference; fileEncoding = 4; lastKnownFileType = sourcecode.swift; path = RetryMechanism.swift; sourceTree = "<group>"; };
 		BD8AF59E287ED1CB002DD402 /* NetworkManagerDependencies.swift */ = {isa = PBXFileReference; fileEncoding = 4; lastKnownFileType = sourcecode.swift; path = NetworkManagerDependencies.swift; sourceTree = "<group>"; };
-		BD8AF5A1287ED1CB002DD402 /* Heartbeat.swift */ = {isa = PBXFileReference; fileEncoding = 4; lastKnownFileType = sourcecode.swift; path = Heartbeat.swift; sourceTree = "<group>"; };
 		BD8AF5A2287ED1CB002DD402 /* SocketHandler.swift */ = {isa = PBXFileReference; fileEncoding = 4; lastKnownFileType = sourcecode.swift; path = SocketHandler.swift; sourceTree = "<group>"; };
 		BD8AF5A4287ED1CB002DD402 /* Requestable.swift */ = {isa = PBXFileReference; fileEncoding = 4; lastKnownFileType = sourcecode.swift; path = Requestable.swift; sourceTree = "<group>"; };
 		BD8AF5A5287ED1CB002DD402 /* NetworkService.swift */ = {isa = PBXFileReference; fileEncoding = 4; lastKnownFileType = sourcecode.swift; path = NetworkService.swift; sourceTree = "<group>"; };
 		BD8AF5A6287ED1CB002DD402 /* Connectable.swift */ = {isa = PBXFileReference; fileEncoding = 4; lastKnownFileType = sourcecode.swift; path = Connectable.swift; sourceTree = "<group>"; };
-		BD8AF5A7287ED1CB002DD402 /* NetworkConfiguration.swift */ = {isa = PBXFileReference; fileEncoding = 4; lastKnownFileType = sourcecode.swift; path = NetworkConfiguration.swift; sourceTree = "<group>"; };
 		BD8AF5A9287ED1CB002DD402 /* Atomic.swift */ = {isa = PBXFileReference; fileEncoding = 4; lastKnownFileType = sourcecode.swift; path = Atomic.swift; sourceTree = "<group>"; };
 		BD8AF5AA287ED1CB002DD402 /* DeviceStatusNotifier.swift */ = {isa = PBXFileReference; fileEncoding = 4; lastKnownFileType = sourcecode.swift; path = DeviceStatusNotifier.swift; sourceTree = "<group>"; };
 		BD8AF5AB287ED1CB002DD402 /* NetworkReachability.swift */ = {isa = PBXFileReference; fileEncoding = 4; lastKnownFileType = sourcecode.swift; path = NetworkReachability.swift; sourceTree = "<group>"; };
@@ -583,12 +451,7 @@
 		9AA23D0224A99DB1001BE490 /* Utilities */ = {
 			isa = PBXGroup;
 			children = (
-<<<<<<< HEAD
-				68E19FD2247E8E640074A790 /* ClickstreamConstraints.swift */,
-				68E19FD4247E8E640074A790 /* ClickstreamEventClassification.swift */,
-=======
 				9AA23D0324A99DCE001BE490 /* DeviceStatusNotifierTests.swift */,
->>>>>>> f2db3b33
 			);
 			path = Utilities;
 			sourceTree = "<group>";
@@ -683,6 +546,7 @@
 		BD8AF58C287ED1CB002DD402 /* Utilities */ = {
 			isa = PBXGroup;
 			children = (
+				9A2437F528898832009B3594 /* PerformanceTracer.swift */,
 				BD8AF58D287ED1CB002DD402 /* TrackerConstants.swift */,
 				BD8AF58E287ED1CB002DD402 /* Notifiable.swift */,
 				BD8AF58F287ED1CB002DD402 /* AppVersionChecker.swift */,
@@ -693,14 +557,8 @@
 		BD8AF590287ED1CB002DD402 /* HealthContracts */ = {
 			isa = PBXGroup;
 			children = (
-<<<<<<< HEAD
-				68E7BB2E2456B4A80072549A /* Requestable.swift */,
-				68E7BB302456B4EE0072549A /* Connectable.swift */,
-				68E7BB262451C6000072549A /* NetworkService.swift */,
-=======
 				BD8AF591287ED1CB002DD402 /* HealthMeta.pb.swift */,
 				BD8AF592287ED1CB002DD402 /* Health.pb.swift */,
->>>>>>> f2db3b33
 			);
 			path = HealthContracts;
 			sourceTree = "<group>";
@@ -708,14 +566,10 @@
 		BD8AF593287ED1CB002DD402 /* Entities */ = {
 			isa = PBXGroup;
 			children = (
-<<<<<<< HEAD
-				68E7BB332456B6390072549A /* SocketHandler.swift */,
-=======
 				BD8AF594287ED1CB002DD402 /* CSLocationDTO.swift */,
 				BD8AF595287ED1CB002DD402 /* ClickStreamHealthConfigurations.swift */,
 				BD8AF596287ED1CB002DD402 /* HealthTrackerDTO.swift */,
 				BD8AF597287ED1CB002DD402 /* CSCommonPropertiesDTO.swift */,
->>>>>>> f2db3b33
 			);
 			path = Entities;
 			sourceTree = "<group>";
@@ -735,19 +589,10 @@
 		BD8AF599287ED1CB002DD402 /* NetworkManager */ = {
 			isa = PBXGroup;
 			children = (
-<<<<<<< HEAD
-				687B2A26246A7AE5008F2805 /* NetworkReachability.swift */,
-				688D02D327FC1559009E7081 /* Atomic.swift */,
-				9AC2C4D5247E8D8800CDE82C /* DeviceStatusNotifier.swift */,
-				6867E5B12541BB5800EA3FEE /* KeepAliveService.swift */,
-				6804B36D27660C2A00BA904D /* DispatchSourceTimer+RepeatingTimer.swift */,
-				9A0F705828865AE400EE5B8B /* URLRequest+Equality.swift */,
-=======
 				BD8AF59A287ED1CB002DD402 /* Core */,
 				BD8AF59F287ED1CB002DD402 /* Infrastructure */,
 				BD8AF5AE287ED1CB002DD402 /* Data */,
 				BD8AF5B1287ED1CB002DD402 /* Domain */,
->>>>>>> f2db3b33
 			);
 			path = NetworkManager;
 			sourceTree = "<group>";
@@ -765,11 +610,7 @@
 		BD8AF59D287ED1CB002DD402 /* Dependencies */ = {
 			isa = PBXGroup;
 			children = (
-<<<<<<< HEAD
-				9ACCD6B928081267006BD993 /* ClickstreamDependencies.swift */,
-=======
 				BD8AF59E287ED1CB002DD402 /* NetworkManagerDependencies.swift */,
->>>>>>> f2db3b33
 			);
 			path = Dependencies;
 			sourceTree = "<group>";
@@ -777,13 +618,9 @@
 		BD8AF59F287ED1CB002DD402 /* Infrastructure */ = {
 			isa = PBXGroup;
 			children = (
-<<<<<<< HEAD
-				68E7BD5C245ACE200072549A /* Clickstream.swift */,
-=======
 				BD8AF5A0287ED1CB002DD402 /* Sockets */,
 				BD8AF5A3287ED1CB002DD402 /* NetworkService */,
 				BD8AF5A8287ED1CB002DD402 /* Utilities */,
->>>>>>> f2db3b33
 			);
 			path = Infrastructure;
 			sourceTree = "<group>";
@@ -791,7 +628,6 @@
 		BD8AF5A0287ED1CB002DD402 /* Sockets */ = {
 			isa = PBXGroup;
 			children = (
-				BD8AF5A1287ED1CB002DD402 /* Heartbeat.swift */,
 				BD8AF5A2287ED1CB002DD402 /* SocketHandler.swift */,
 			);
 			path = Sockets;
@@ -803,7 +639,6 @@
 				BD8AF5A4287ED1CB002DD402 /* Requestable.swift */,
 				BD8AF5A5287ED1CB002DD402 /* NetworkService.swift */,
 				BD8AF5A6287ED1CB002DD402 /* Connectable.swift */,
-				BD8AF5A7287ED1CB002DD402 /* NetworkConfiguration.swift */,
 			);
 			path = NetworkService;
 			sourceTree = "<group>";
@@ -811,6 +646,7 @@
 		BD8AF5A8287ED1CB002DD402 /* Utilities */ = {
 			isa = PBXGroup;
 			children = (
+				9A2437F228898821009B3594 /* URLRequest+Equality.swift */,
 				BD8AF5A9287ED1CB002DD402 /* Atomic.swift */,
 				BD8AF5AA287ED1CB002DD402 /* DeviceStatusNotifier.swift */,
 				BD8AF5AB287ED1CB002DD402 /* NetworkReachability.swift */,
@@ -901,14 +737,7 @@
 		BD8AF5BD287ED1CB002DD402 /* Constants */ = {
 			isa = PBXGroup;
 			children = (
-<<<<<<< HEAD
-				9A2B9EFA281FC57A009317C3 /* ClickstreamHealthConfigurations.swift */,
-				9A2B9EFF281FEFEF009317C3 /* CSCommonPropertiesDTO.swift */,
-				9A2B9EFE281FEFEF009317C3 /* CSLocationDTO.swift */,
-				9ABA385F2843FC1C000B14E7 /* HealthTrackerDTO.swift */,
-=======
 				BD8AF5BE287ED1CB002DD402 /* Constants.swift */,
->>>>>>> f2db3b33
 			);
 			path = Constants;
 			sourceTree = "<group>";
@@ -916,17 +745,10 @@
 		BD8AF5BF287ED1CB002DD402 /* Utilities */ = {
 			isa = PBXGroup;
 			children = (
-<<<<<<< HEAD
-				9A2B9ED5281FBF9D009317C3 /* AppVersionChecker.swift */,
-				9A2B9ECE281FBF9D009317C3 /* Notifiable.swift */,
-				9A2434DA28891727009B3594 /* PerformanceTracer.swift */,
-				9A2B9EEC281FBFEF009317C3 /* TrackerConstants.swift */,
-=======
 				BD8AF5C0287ED1CB002DD402 /* Reachability+Extension.swift */,
 				BD8AF5C1287ED1CB002DD402 /* JSONStringDecoder.swift */,
 				BD8AF5C2287ED1CB002DD402 /* Logger.swift */,
 				BD8AF5C3287ED1CB002DD402 /* DeviceInfo.swift */,
->>>>>>> f2db3b33
 			);
 			path = Utilities;
 			sourceTree = "<group>";
@@ -952,16 +774,9 @@
 		BD8AF5C9287ED1CB002DD402 /* Contracts */ = {
 			isa = PBXGroup;
 			children = (
-<<<<<<< HEAD
-				9AB88AA0251B00030092659B /* ClickstreamTests.swift */,
-				9ACF41E624ADEC5200A10832 /* Mocks */,
-				9AA23CF924A59768001BE490 /* Entities */,
-				9AA23D0B24AA5536001BE490 /* ClickstreamDependenciesTests.swift */,
-=======
 				BD8AF5CA287ED1CB002DD402 /* EventRequest.pb.swift */,
 				BD8AF5CB287ED1CB002DD402 /* EventResponse.pb.swift */,
 				BD8AF5CC287ED1CB002DD402 /* Event.pb.swift */,
->>>>>>> f2db3b33
 			);
 			path = Contracts;
 			sourceTree = "<group>";
@@ -1276,81 +1091,6 @@
 			isa = PBXSourcesBuildPhase;
 			buildActionMask = 2147483647;
 			files = (
-<<<<<<< HEAD
-				680BEE0524EBE32000F61C82 /* EventRequest.swift in Sources */,
-				687B2A27246A7AE5008F2805 /* NetworkReachability.swift in Sources */,
-				687B2A3A246D639B008F2805 /* SchedulerService.swift in Sources */,
-				68E19FD5247E8E640074A790 /* JSONStringDecoder.swift in Sources */,
-				9ACCD6BA28081267006BD993 /* ClickstreamDependencies.swift in Sources */,
-				68E7BB342456B63A0072549A /* SocketHandler.swift in Sources */,
-				681420F624767F9B0001A2C4 /* Constants.swift in Sources */,
-				BDA08EA42851F746007B0D46 /* EventVisualizerLandingViewModel.swift in Sources */,
-				BDA08EA02851F746007B0D46 /* FilterTextFieldTableViewCell.swift in Sources */,
-				68E7BD472459BF970072549A /* RetryMechanism.swift in Sources */,
-				9AC2C4D6247E8D8800CDE82C /* DeviceStatusNotifier.swift in Sources */,
-				68E7BB312456B4EE0072549A /* Connectable.swift in Sources */,
-				68E7BD6A245ACE210072549A /* Event.swift in Sources */,
-				BDA08EAC2851F746007B0D46 /* EventDetailsViewModel.swift in Sources */,
-				BDA08EB82851F746007B0D46 /* CollectionMapper.swift in Sources */,
-				686CD8F326046026000ED8D8 /* TableDefinable.swift in Sources */,
-				9A4F4F10285195A20096D62C /* Tracker.swift in Sources */,
-				9A0F705928865AE400EE5B8B /* URLRequest+Equality.swift in Sources */,
-				BDA08EAE2851F746007B0D46 /* EventDetailsViewController.swift in Sources */,
-				9A2B9EED281FBFEF009317C3 /* TrackerConstants.swift in Sources */,
-				9A2B9EDA281FBF9E009317C3 /* HealthAnalysisEventBatch.swift in Sources */,
-				9AC3D7A626BCEA1D002701FF /* ClickstreamEvent.swift in Sources */,
-				9A2B9EF8281FC44B009317C3 /* HealthMeta.pb.swift in Sources */,
-				6867E5B22541BB5800EA3FEE /* KeepAliveService.swift in Sources */,
-				9A0573F7248F688000CA2744 /* EventClassifier.swift in Sources */,
-				BDA08EB42851F746007B0D46 /* UITableViewExtensions.swift in Sources */,
-				687B2A3D246DB095008F2805 /* AppStateNotifierService.swift in Sources */,
-				BDA08EA22851F746007B0D46 /* EventsListingTableViewCell.swift in Sources */,
-				9A2B9EF6281FC44B009317C3 /* Health.pb.swift in Sources */,
-				68E7BD422459701D0072549A /* NetworkService.swift in Sources */,
-				68B78BA524BC5124002F5A60 /* DeviceInfo.swift in Sources */,
-				BDA08EB02851F746007B0D46 /* FilterViewController.swift in Sources */,
-				687B2A35246D1F3E008F2805 /* EventBatchProcessor.swift in Sources */,
-				68E19FD6247E8E640074A790 /* ClickstreamConstraints.swift in Sources */,
-				68E7BD66245ACE210072549A /* Clickstream.swift in Sources */,
-				BDA08EA82851F746007B0D46 /* EventsListViewController.swift in Sources */,
-				68E7BD6E245ACE210072549A /* EventBatch.swift in Sources */,
-				9A8E11472487A65F000C544E /* EventProcessorDependencies.swift in Sources */,
-				68E19FD7247E8E640074A790 /* ClickstreamEventClassification.swift in Sources */,
-				9A2B9F00281FEFEF009317C3 /* CSLocationDTO.swift in Sources */,
-				68E19FE3247FB93C0074A790 /* EventWarehouser.swift in Sources */,
-				68E7BB2F2456B4A80072549A /* Requestable.swift in Sources */,
-				BDBAB136285313C500E31716 /* EventsHelper.swift in Sources */,
-				9A2B9F02281FEFEF009317C3 /* CSCommonPropertiesDTO.swift in Sources */,
-				9A2434DB28891727009B3594 /* PerformanceTracer.swift in Sources */,
-				68E7BAF3244F0C8F0072549A /* NetworkBuilder.swift in Sources */,
-				9A2B9EDE281FBF9E009317C3 /* Notifiable.swift in Sources */,
-				6804B36E27660C2A00BA904D /* DispatchSourceTimer+RepeatingTimer.swift in Sources */,
-				688D02D427FC155A009E7081 /* Atomic.swift in Sources */,
-				9A2B9ED6281FBF9E009317C3 /* HealthTracker.swift in Sources */,
-				68E6395425F8D68C00BAF2BB /* DatabaseDAO.swift in Sources */,
-				68E7BD81245AE3CF0072549A /* ProtoConvertible.swift in Sources */,
-				9A2B9EFB281FC57A009317C3 /* ClickstreamHealthConfigurations.swift in Sources */,
-				9ACCD6B528080F57006BD993 /* NetworkManagerDependencies.swift in Sources */,
-				9A8E11452487533C000C544E /* EventProcessor.swift in Sources */,
-				9A2B9ED8281FBF9E009317C3 /* HealthAnalysisEvent.swift in Sources */,
-				BDA08EA62851F746007B0D46 /* EventVisualizerLandingViewController.swift in Sources */,
-				BDA08EAA2851F746007B0D46 /* EventsListViewModel.swift in Sources */,
-				BDA08E9E2851F746007B0D46 /* RadioLabelTableViewCell.swift in Sources */,
-				9A2E4A432474E831002FC449 /* SortedArray.swift in Sources */,
-				6854351524F7A21800EFFD86 /* Logger.swift in Sources */,
-				686CD8EC26045FB7000ED8D8 /* DatabasePersistable.swift in Sources */,
-				687B2A2E246BB54E008F2805 /* EventBatchCreator.swift in Sources */,
-				687B2A31246BD728008F2805 /* EventSchedulerDependencies.swift in Sources */,
-				9AF4618A2508AE7F00B28C09 /* Reachability+Extension.swift in Sources */,
-				68E6395925F8D7A100BAF2BB /* DatabaseHandler.swift in Sources */,
-				683E660C2600B2B500A255AD /* EventBatchSizeRegulator.swift in Sources */,
-				9A2B9EEA281FBF9E009317C3 /* AppVersionChecker.swift in Sources */,
-				65B8248034CA816A64778A73 /* EventRequest.pb.swift in Sources */,
-				0A2513DBC3A22E1EC696890B /* EventResponse.pb.swift in Sources */,
-				BDA08EB62851F746007B0D46 /* EventStateViewable.swift in Sources */,
-				9ABA38602843FC1C000B14E7 /* HealthTrackerDTO.swift in Sources */,
-				4C1E4C99098332F58FB2E11D /* Event.pb.swift in Sources */,
-=======
 				BD8AF624287ED1CC002DD402 /* Requestable.swift in Sources */,
 				BD8AF642287ED1CC002DD402 /* Constants.swift in Sources */,
 				BD8AF63E287ED1CC002DD402 /* ClickStreamConstraints.swift in Sources */,
@@ -1367,6 +1107,7 @@
 				BD8AF664287ED1CC002DD402 /* SchedulerService.swift in Sources */,
 				BD8AF68E287ED1CC002DD402 /* EventsHelper.swift in Sources */,
 				BD8AF68C287ED1CC002DD402 /* FilterViewController.swift in Sources */,
+				9A2437F328898821009B3594 /* URLRequest+Equality.swift in Sources */,
 				BD8AF65C287ED1CC002DD402 /* EventWarehouser.swift in Sources */,
 				BD8AF660287ED1CC002DD402 /* AppStateNotifierService.swift in Sources */,
 				BD8AF63C287ED1CC002DD402 /* ClickstreamDependencies.swift in Sources */,
@@ -1384,19 +1125,18 @@
 				BD8AF658287ED1CC002DD402 /* EventBatchCreator.swift in Sources */,
 				BD8AF66A287ED1CC002DD402 /* DatabaseDAO.swift in Sources */,
 				BD8AF694287ED1CC002DD402 /* CollectionMapper.swift in Sources */,
-				BD8AF62A287ED1CC002DD402 /* NetworkConfiguration.swift in Sources */,
 				BD8AF670287ED1CC002DD402 /* FileStorable.swift in Sources */,
 				BD8AF67E287ED1CC002DD402 /* EventsListingTableViewCell.swift in Sources */,
 				BD8AF646287ED1CC002DD402 /* JSONStringDecoder.swift in Sources */,
 				BD8AF688287ED1CC002DD402 /* EventDetailsViewModel.swift in Sources */,
 				BD8AF656287ED1CC002DD402 /* Event.pb.swift in Sources */,
-				BD8AF620287ED1CC002DD402 /* Heartbeat.swift in Sources */,
 				BD8AF690287ED1CC002DD402 /* UITableViewExtensions.swift in Sources */,
 				BD8AF626287ED1CC002DD402 /* NetworkService.swift in Sources */,
 				BD8AF602287ED1CB002DD402 /* HealthAnalysisEvent.swift in Sources */,
 				BD8AF634287ED1CC002DD402 /* KeepAliveService.swift in Sources */,
 				BD8AF668287ED1CC002DD402 /* DatabaseHandler.swift in Sources */,
 				BD8AF630287ED1CC002DD402 /* NetworkReachability.swift in Sources */,
+				9A2437F628898833009B3594 /* PerformanceTracer.swift in Sources */,
 				BD8AF682287ED1CC002DD402 /* EventVisualizerLandingViewController.swift in Sources */,
 				BD8AF61A287ED1CC002DD402 /* NetworkBuilder.swift in Sources */,
 				BD8AF60E287ED1CC002DD402 /* HealthMeta.pb.swift in Sources */,
@@ -1425,7 +1165,6 @@
 				BD8AF67A287ED1CC002DD402 /* RadioLabelTableViewCell.swift in Sources */,
 				BD8AF62C287ED1CC002DD402 /* Atomic.swift in Sources */,
 				BD8AF650287ED1CC002DD402 /* EventBatch.swift in Sources */,
->>>>>>> f2db3b33
 			);
 			runOnlyForDeploymentPostprocessing = 0;
 		};
@@ -1438,16 +1177,6 @@
 				BD8AF68F287ED1CC002DD402 /* EventsHelper.swift in Sources */,
 				BD8AF623287ED1CC002DD402 /* SocketHandler.swift in Sources */,
 				681EAB4124897822003AB41A /* AppStateNotifierMock.swift in Sources */,
-<<<<<<< HEAD
-				9AC2C4D92481138800CDE82C /* DeviceStatusNotifier.swift in Sources */,
-				683E660D2600B2B500A255AD /* EventBatchSizeRegulator.swift in Sources */,
-				68E6395525F8D68C00BAF2BB /* DatabaseDAO.swift in Sources */,
-				9AAFBAEB24754F0A009BFDFB /* SortedArray.swift in Sources */,
-				9A2B9ED9281FBF9E009317C3 /* HealthAnalysisEvent.swift in Sources */,
-				68E6395A25F8D7A100BAF2BB /* DatabaseHandler.swift in Sources */,
-				68E19FE0247E9DC50074A790 /* ClickstreamEventClassification.swift in Sources */,
-				9ABA38612843FC1C000B14E7 /* HealthTrackerDTO.swift in Sources */,
-=======
 				BD8AF639287ED1CC002DD402 /* EventRequest.swift in Sources */,
 				BD8AF687287ED1CC002DD402 /* EventsListViewModel.swift in Sources */,
 				BD8AF685287ED1CC002DD402 /* EventsListViewController.swift in Sources */,
@@ -1455,13 +1184,11 @@
 				BD8AF607287ED1CB002DD402 /* Tracker.swift in Sources */,
 				BD8AF64B287ED1CC002DD402 /* DeviceInfo.swift in Sources */,
 				BD8AF605287ED1CB002DD402 /* HealthAnalysisEventBatch.swift in Sources */,
->>>>>>> f2db3b33
 				68316329260CB2690095DBCA /* BatchSizeRegulatorMock.swift in Sources */,
 				BD8AF65B287ED1CC002DD402 /* EventSchedulerDependencies.swift in Sources */,
 				BD8AF661287ED1CC002DD402 /* AppStateNotifierService.swift in Sources */,
 				9AF0C764280DECE500E39A12 /* AppStateNotifierServiceTests.swift in Sources */,
 				BD8AF61B287ED1CC002DD402 /* NetworkBuilder.swift in Sources */,
-				BD8AF62B287ED1CC002DD402 /* NetworkConfiguration.swift in Sources */,
 				BD8AF683287ED1CC002DD402 /* EventVisualizerLandingViewController.swift in Sources */,
 				BD8AF65F287ED1CC002DD402 /* EventBatchProcessor.swift in Sources */,
 				BD8AF625287ED1CC002DD402 /* Requestable.swift in Sources */,
@@ -1469,25 +1196,6 @@
 				BD8AF603287ED1CB002DD402 /* HealthAnalysisEvent.swift in Sources */,
 				BD8AF61D287ED1CC002DD402 /* RetryMechanism.swift in Sources */,
 				9ACF41E824ADEC7000A10832 /* MockConstants.swift in Sources */,
-<<<<<<< HEAD
-				68E7BD342456E7F40072549A /* Connectable.swift in Sources */,
-				BDA08EB72851F746007B0D46 /* EventStateViewable.swift in Sources */,
-				6831AFDE248F7681004596CC /* EventClassifier.swift in Sources */,
-				68E7BD312456E7ED0072549A /* SocketHandler.swift in Sources */,
-				68E7BD482459BF9C0072549A /* RetryMechanism.swift in Sources */,
-				686CD8ED26045FB7000ED8D8 /* DatabasePersistable.swift in Sources */,
-				9A2434DC28891727009B3594 /* PerformanceTracer.swift in Sources */,
-				6831AFDB248F7668004596CC /* EventProcessor.swift in Sources */,
-				9ACCD6BB28081267006BD993 /* ClickstreamDependencies.swift in Sources */,
-				9A2B9EFC281FC57A009317C3 /* ClickstreamHealthConfigurations.swift in Sources */,
-				9A0F705A28865AE500EE5B8B /* URLRequest+Equality.swift in Sources */,
-				68E7BD6B245ACE210072549A /* Event.swift in Sources */,
-				9A2B9EDF281FBF9E009317C3 /* Notifiable.swift in Sources */,
-				BDA08EB52851F746007B0D46 /* UITableViewExtensions.swift in Sources */,
-				68E7BD87246028CF0072549A /* SocketHandlerMock.swift in Sources */,
-				9ACCD6B628080F57006BD993 /* NetworkManagerDependencies.swift in Sources */,
-				9AF0C758280DEC8C00E39A12 /* ClickstreamTests.swift in Sources */,
-=======
 				BD8AF63D287ED1CC002DD402 /* ClickstreamDependencies.swift in Sources */,
 				BD8AF643287ED1CC002DD402 /* Constants.swift in Sources */,
 				BD8AF689287ED1CC002DD402 /* EventDetailsViewModel.swift in Sources */,
@@ -1498,14 +1206,13 @@
 				BD8AF65D287ED1CC002DD402 /* EventWarehouser.swift in Sources */,
 				BD8AF609287ED1CB002DD402 /* TrackerConstants.swift in Sources */,
 				68E7BD87246028CF0072549A /* SocketHandlerMock.swift in Sources */,
+				9A2437F728898833009B3594 /* PerformanceTracer.swift in Sources */,
 				BD8AF67D287ED1CC002DD402 /* FilterTextFieldTableViewCell.swift in Sources */,
-				BD8AF621287ED1CC002DD402 /* Heartbeat.swift in Sources */,
 				9AF0C758280DEC8C00E39A12 /* ClickStreamTests.swift in Sources */,
 				BD8AF655287ED1CC002DD402 /* EventResponse.pb.swift in Sources */,
 				BD8AF619287ED1CC002DD402 /* CSCommonPropertiesDTO.swift in Sources */,
 				BD8AF651287ED1CC002DD402 /* EventBatch.swift in Sources */,
 				BD8AF695287ED1CC002DD402 /* CollectionMapper.swift in Sources */,
->>>>>>> f2db3b33
 				9AF0C759280DEC9600E39A12 /* EventTests.swift in Sources */,
 				BD8AF60D287ED1CC002DD402 /* AppVersionChecker.swift in Sources */,
 				BD8AF645287ED1CC002DD402 /* Reachability+Extension.swift in Sources */,
@@ -1521,6 +1228,7 @@
 				BD8AF62F287ED1CC002DD402 /* DeviceStatusNotifier.swift in Sources */,
 				BD8AF665287ED1CC002DD402 /* SchedulerService.swift in Sources */,
 				BD8AF615287ED1CC002DD402 /* ClickStreamHealthConfigurations.swift in Sources */,
+				9A2437F428898821009B3594 /* URLRequest+Equality.swift in Sources */,
 				BD8AF64D287ED1CC002DD402 /* Event.swift in Sources */,
 				BD8AF633287ED1CC002DD402 /* DispatchSourceTimer+RepeatingTimer.swift in Sources */,
 				BD8AF60B287ED1CB002DD402 /* Notifiable.swift in Sources */,
@@ -1531,14 +1239,6 @@
 				6831635F261218F90095DBCA /* RetryMechanismTests.swift in Sources */,
 				BD8AF67B287ED1CC002DD402 /* RadioLabelTableViewCell.swift in Sources */,
 				9AF0C75A280DECBD00E39A12 /* EventBatchTests.swift in Sources */,
-<<<<<<< HEAD
-				9A2B9ED7281FBF9E009317C3 /* HealthTracker.swift in Sources */,
-				68E7BD67245ACE210072549A /* Clickstream.swift in Sources */,
-				68E7BD6F245ACE210072549A /* EventBatch.swift in Sources */,
-				BDA08EAB2851F746007B0D46 /* EventsListViewModel.swift in Sources */,
-				BDA08EA92851F746007B0D46 /* EventsListViewController.swift in Sources */,
-=======
->>>>>>> f2db3b33
 				9AF0C762280DECE100E39A12 /* EventWarehouserTests.swift in Sources */,
 				BD8AF667287ED1CC002DD402 /* SortedArray.swift in Sources */,
 				BD8AF611287ED1CC002DD402 /* Health.pb.swift in Sources */,
@@ -1553,34 +1253,15 @@
 				BD8AF66D287ED1CC002DD402 /* TableDefinable.swift in Sources */,
 				BD8AF677287ED1CC002DD402 /* EventProcessorDependencies.swift in Sources */,
 				9AF0C75C280DECC200E39A12 /* EventProcessorTest.swift in Sources */,
-<<<<<<< HEAD
-				BDA08EB12851F746007B0D46 /* FilterViewController.swift in Sources */,
-				9A2B9EE9281FBF9E009317C3 /* Tracker.swift in Sources */,
-				686CD8F426046026000ED8D8 /* TableDefinable.swift in Sources */,
-				BDA08EB92851F746007B0D46 /* CollectionMapper.swift in Sources */,
-				BDA08EA72851F746007B0D46 /* EventVisualizerLandingViewController.swift in Sources */,
-				6854351624F7A21800EFFD86 /* Logger.swift in Sources */,
-				9A2B9F03281FEFEF009317C3 /* CSCommonPropertiesDTO.swift in Sources */,
-				9AF0C75B280DECBF00E39A12 /* ClickstreamDependenciesTests.swift in Sources */,
-=======
 				9AF0C75B280DECBF00E39A12 /* ClickStreamDependenciesTests.swift in Sources */,
 				BD8AF657287ED1CC002DD402 /* Event.pb.swift in Sources */,
 				BD8AF66F287ED1CC002DD402 /* DatabasePersistable.swift in Sources */,
->>>>>>> f2db3b33
 				9AF0C760280DECDC00E39A12 /* SortedArrayTests.swift in Sources */,
 				BD8AF663287ED1CC002DD402 /* EventBatchSizeRegulator.swift in Sources */,
 				68E19FB8247D42100074A790 /* DispatchQueue+Detection.swift in Sources */,
 				BD8AF671287ED1CC002DD402 /* FileStorable.swift in Sources */,
 				BD8AF627287ED1CC002DD402 /* NetworkService.swift in Sources */,
 				9AF0C768280DECF000E39A12 /* NetworkBuilderTests.swift in Sources */,
-<<<<<<< HEAD
-				BDA08EA32851F746007B0D46 /* EventsListingTableViewCell.swift in Sources */,
-				68E7BD83245F1DE90072549A /* NetworkBuilder.swift in Sources */,
-				68E19FDF247E9DC30074A790 /* ClickstreamConstraints.swift in Sources */,
-				27F8F3FDDD0A0E2575BE02F4 /* EventRequest.pb.swift in Sources */,
-				2B738E065354EAECC5F9AF61 /* EventResponse.pb.swift in Sources */,
-=======
->>>>>>> f2db3b33
 				9AF0C763280DECE300E39A12 /* EventSchedulerDependenciesTests.swift in Sources */,
 				BD8AF67F287ED1CC002DD402 /* EventsListingTableViewCell.swift in Sources */,
 				BD8AF68D287ED1CC002DD402 /* FilterViewController.swift in Sources */,
