#
#  Be sure to run `pod spec lint Clickstream.podspec' to ensure this is a
#  valid spec and to remove all comments including this before submitting the spec.
#
#  To learn more about Podspec attributes see https://guides.cocoapods.org/syntax/podspec.html
#  To see working Podspecs in the CocoaPods repo see https://github.com/CocoaPods/Specs/
#

Pod::Spec.new do |s|
  s.name             = "Clickstream"
  s.version          = "1.0.0"
  s.summary          = "Real time Analytics SDK"
  s.description      = "Clickstream is an event agnostic, real-time data ingestion analytics SDK"

  s.homepage         = 'https://github.com/gojek/clickstream-ios'
  s.license          = { :type => 'MIT', :file => 'LICENSE' }
  
  s.author           = "Gojek"
  s.source           = { :git => 'https://github.com/gojek/clickstream-ios.git', :tag => s.version.to_s }

  s.platform         = :ios
  s.ios.deployment_target = '11.0'
  s.swift_version    = '5.0'

  s.source_files  = 'Clickstream/**/*.swift'
  s.exclude_files = "Example"
  s.frameworks    = "UIKit", "Foundation", "CoreTelephony"
  
  s.dependency    "SwiftProtobuf", "1.10.2"
  s.dependency    "ReachabilitySwift"
  s.dependency    "GRDB.swift", "5.12.0"
  s.dependency    "Starscream", "4.0.4"
  s.default_subspec  = 'Core'

  s.subspec 'Core' do |core|
  end

  s.subspec 'Tracker' do |tracker|
    tracker.source_files = 'Tracker/**/*.swift'
    tracker.xcconfig =  { 'SWIFT_ACTIVE_COMPILATION_CONDITIONS' => '$(inherited) TRACKER_ENABLED' }
  end

<<<<<<< HEAD
  s.subspec 'EventVisualizer' do |eventVisualizer|
    eventVisualizer.source_files = 'EventVisualizer/**/*.swift'
    eventVisualizer.xcconfig =  { 'SWIFT_ACTIVE_COMPILATION_CONDITIONS' => '$(inherited) EVENT_VISUALIZER_ENABLED' }
  end

=======
>>>>>>> 658b35a3

end<|MERGE_RESOLUTION|>--- conflicted
+++ resolved
@@ -40,13 +40,9 @@
     tracker.xcconfig =  { 'SWIFT_ACTIVE_COMPILATION_CONDITIONS' => '$(inherited) TRACKER_ENABLED' }
   end
 
-<<<<<<< HEAD
   s.subspec 'EventVisualizer' do |eventVisualizer|
     eventVisualizer.source_files = 'EventVisualizer/**/*.swift'
     eventVisualizer.xcconfig =  { 'SWIFT_ACTIVE_COMPILATION_CONDITIONS' => '$(inherited) EVENT_VISUALIZER_ENABLED' }
   end
 
-=======
->>>>>>> 658b35a3
-
 end